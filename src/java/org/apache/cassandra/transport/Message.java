--- conflicted
+++ resolved
@@ -462,11 +462,7 @@
     public static class Dispatcher extends SimpleChannelInboundHandler<Request>
     {
         private static final LocalAwareExecutorService requestExecutor = SHARED.newExecutor(DatabaseDescriptor.getNativeTransportMaxThreads(),
-<<<<<<< HEAD
                                                                                             DatabaseDescriptor::setNativeTransportMaxThreads,
-                                                                                            Integer.MAX_VALUE,
-=======
->>>>>>> 4e24afaa
                                                                                             "transport",
                                                                                             "Native-Transport-Requests");
 
