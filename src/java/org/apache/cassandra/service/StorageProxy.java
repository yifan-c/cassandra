--- conflicted
+++ resolved
@@ -76,14 +76,13 @@
     private static int maxHintWindow = DatabaseDescriptor.getMaxHintWindow();
     private static final String UNREACHABLE = "UNREACHABLE";
 
-<<<<<<< HEAD
     private static final WritePerformer standardWritePerformer;
     private static final WritePerformer counterWritePerformer;
-=======
+
     public static final StorageProxy instance = new StorageProxy();
->>>>>>> dc9992a3
 
     private StorageProxy() {}
+
     static
     {
         MBeanServer mbs = ManagementFactory.getPlatformMBeanServer();
@@ -200,7 +199,7 @@
     {
         // Multimap that holds onto all the messages and addresses meant for a specific datacenter
         Map<String, Multimap<Message, InetAddress>> dcMessages = new HashMap<String, Multimap<Message, InetAddress>>(hintedEndpoints.size());
-        MessageProducer prod = new CachingMessageProducer(rm);
+        MessageProducer producer = new CachingMessageProducer(rm);
 
         for (Map.Entry<InetAddress, Collection<InetAddress>> entry : hintedEndpoints.asMap().entrySet())
         {
@@ -230,7 +229,7 @@
                        dcMessages.put(dc, messages);
                     }
 
-                    messages.put(prod.getMessage(Gossiper.instance.getVersion(destination)), destination);
+                    messages.put(producer.getMessage(Gossiper.instance.getVersion(destination)), destination);
                 }
             }
             else
@@ -514,20 +513,6 @@
             handler.assureSufficientLiveNodes();
             assert !handler.endpoints.isEmpty();
 
-<<<<<<< HEAD
-            // if we're not going to read repair, cut the endpoints list down to the ones required to satisfy ConsistencyLevel
-            if (randomlyReadRepair(command))
-            {
-                if (endpoints.size() > handler.blockfor)
-                    repairs.add(command);
-            }
-            else
-            {
-                endpoints = endpoints.subList(0, handler.blockfor);
-            }
-
-=======
->>>>>>> dc9992a3
             // The data-request message is sent to dataPoint, the node that will actually get
             // the data for us. The other replicas are only sent a digest query.
             ReadCommand digestCommand = null;
@@ -546,21 +531,15 @@
             }
             else
             {
-                Message message = command.getMessage(Gossiper.instance.getVersion(dataPoint));
                 if (logger.isDebugEnabled())
                     logger.debug("reading data from " + dataPoint);
-                MessagingService.instance().sendRR(message, dataPoint, handler);
+                MessagingService.instance().sendRR(command, dataPoint, handler);
             }
 
             // We lazy-construct the digest Message object since it may not be necessary if we
             // are doing a local digest read, or no digest reads at all.
-<<<<<<< HEAD
-            MessageProducer prod = new CachingMessageProducer(digestCommand);
-            for (InetAddress digestPoint : endpoints.subList(1, endpoints.size()))
-=======
-            Message digestMessage = null;
+            MessageProducer producer = new CachingMessageProducer(digestCommand);
             for (InetAddress digestPoint : handler.endpoints.subList(1, handler.endpoints.size()))
->>>>>>> dc9992a3
             {
                 if (digestPoint.equals(FBUtilities.getLocalAddress()))
                 {
@@ -571,13 +550,8 @@
                 else
                 {
                     if (logger.isDebugEnabled())
-<<<<<<< HEAD
-                        logger.debug("reading digest for " + command + " from " + digestPoint);
-                    MessagingService.instance().sendRR(prod, digestPoint, handler);
-=======
                         logger.debug("reading digest for from " + digestPoint);
-                    MessagingService.instance().sendRR(digestMessage, digestPoint, handler);
->>>>>>> dc9992a3
+                    MessagingService.instance().sendRR(producer, digestPoint, handler);
                 }
             }
 
@@ -608,9 +582,8 @@
 
                 RowRepairResolver resolver = new RowRepairResolver(command.table, command.key);
                 RepairCallback<Row> repairHandler = new RepairCallback<Row>(resolver, handler.endpoints);
-                Message messageRepair = command.makeReadMessage();
                 for (InetAddress endpoint : handler.endpoints)
-                    MessagingService.instance().sendRR(messageRepair, endpoint, repairHandler);
+                    MessagingService.instance().sendRR(command, endpoint, repairHandler);
 
                 if (repairResponseHandlers == null)
                     repairResponseHandlers = new ArrayList<RepairCallback<Row>>();
@@ -662,34 +635,14 @@
             handler.response(result);
         }
     }
-<<<<<<< HEAD
-
-    static <T> ReadCallback<T> getReadCallback(IResponseResolver<T> resolver, String table, ConsistencyLevel consistencyLevel)
-=======
-    
+
     static <T> ReadCallback<T> getReadCallback(IResponseResolver<T> resolver, IReadCommand command, ConsistencyLevel consistencyLevel, List<InetAddress> endpoints)
->>>>>>> dc9992a3
     {
         if (consistencyLevel.equals(ConsistencyLevel.LOCAL_QUORUM) || consistencyLevel.equals(ConsistencyLevel.EACH_QUORUM))
         {
             return new DatacenterReadCallback(resolver, consistencyLevel, command, endpoints);
         }
-<<<<<<< HEAD
-        return new ReadCallback(resolver, consistencyLevel, table);
-    }
-
-    private static RepairCallback<Row> repair(ReadCommand command, List<InetAddress> endpoints)
-    throws IOException
-    {
-        ReadResponseResolver resolver = new ReadResponseResolver(command.table, command.key);
-        RepairCallback<Row> handler = new RepairCallback<Row>(resolver, endpoints);
-        MessageProducer prod = new CachingMessageProducer(command);
-        for (InetAddress endpoint : endpoints)
-            MessagingService.instance().sendRR(prod, endpoint, handler);
-        return handler;
-=======
         return new ReadCallback(resolver, consistencyLevel, command, endpoints);
->>>>>>> dc9992a3
     }
 
     /*
@@ -740,17 +693,11 @@
 
                     // collect replies and resolve according to consistency level
                     RangeSliceResponseResolver resolver = new RangeSliceResponseResolver(command.keyspace, liveEndpoints);
-<<<<<<< HEAD
-                    ReadCallback<List<Row>> handler = getReadCallback(resolver, command.keyspace, consistency_level);
-                    MessageProducer prod = new CachingMessageProducer(c2);
-                    // TODO bail early if live endpoints can't satisfy requested consistency level
-=======
                     ReadCallback<List<Row>> handler = getReadCallback(resolver, command, consistency_level, liveEndpoints);
                     handler.assureSufficientLiveNodes();
->>>>>>> dc9992a3
                     for (InetAddress endpoint : liveEndpoints)
                     {
-                        MessagingService.instance().sendRR(prod, endpoint, handler);
+                        MessagingService.instance().sendRR(c2, endpoint, handler);
                         if (logger.isDebugEnabled())
                             logger.debug("reading " + c2 + " from " + endpoint);
                     }
@@ -904,15 +851,6 @@
 
         return ranges;
     }
-<<<<<<< HEAD
-
-    private static boolean randomlyReadRepair(ReadCommand command)
-    {
-        CFMetaData cfmd = DatabaseDescriptor.getTableMetaData(command.table).get(command.getColumnFamilyName());
-        return cfmd.getReadRepairChance() > random.get().nextDouble();
-    }
-=======
->>>>>>> dc9992a3
 
     public long getReadOperations()
     {
@@ -989,7 +927,6 @@
         return writeStats.getRecentLatencyHistogramMicros();
     }
 
-<<<<<<< HEAD
     public long getCounterWriteOperations()
     {
         return counterWriteStats.getOpCount();
@@ -1015,10 +952,7 @@
         return counterWriteStats.getRecentLatencyHistogramMicros();
     }
 
-    public static List<Row> scan(String keyspace, String column_family, IndexClause index_clause, SlicePredicate column_predicate, ConsistencyLevel consistency_level)
-=======
     public static List<Row> scan(final String keyspace, String column_family, IndexClause index_clause, SlicePredicate column_predicate, ConsistencyLevel consistency_level)
->>>>>>> dc9992a3
     throws IOException, TimeoutException, UnavailableException
     {
         IPartitioner p = StorageService.getPartitioner();
@@ -1036,13 +970,6 @@
 
             // collect replies and resolve according to consistency level
             RangeSliceResponseResolver resolver = new RangeSliceResponseResolver(keyspace, liveEndpoints);
-<<<<<<< HEAD
-            ReadCallback<List<Row>> handler = getReadCallback(resolver, keyspace, consistency_level);
-
-            // bail early if live endpoints can't satisfy requested consistency level
-            if(handler.blockfor > liveEndpoints.size())
-                throw new UnavailableException();
-=======
             IReadCommand iCommand = new IReadCommand()
             {
                 public String getKeyspace()
@@ -1052,13 +979,12 @@
             };
             ReadCallback<List<Row>> handler = getReadCallback(resolver, iCommand, consistency_level, liveEndpoints);
             handler.assureSufficientLiveNodes();
->>>>>>> dc9992a3
 
             IndexScanCommand command = new IndexScanCommand(keyspace, column_family, index_clause, column_predicate, range);
-            MessageProducer prod = new CachingMessageProducer(command);
+            MessageProducer producer = new CachingMessageProducer(command);
             for (InetAddress endpoint : liveEndpoints)
             {
-                MessagingService.instance().sendRR(prod, endpoint, handler);
+                MessagingService.instance().sendRR(producer, endpoint, handler);
                 if (logger.isDebugEnabled())
                     logger.debug("reading " + command + " from " + endpoint);
             }
@@ -1143,11 +1069,9 @@
         // Send out the truncate calls and track the responses with the callbacks.
         logger.debug("Starting to send truncate messages to hosts {}", allEndpoints);
         final Truncation truncation = new Truncation(keyspace, cfname);
-        MessageProducer prod = new CachingMessageProducer(truncation);
+        MessageProducer producer = new CachingMessageProducer(truncation);
         for (InetAddress endpoint : allEndpoints)
-        {
-            MessagingService.instance().sendRR(prod, endpoint, responseHandler);
-        }
+            MessagingService.instance().sendRR(producer, endpoint, responseHandler);
 
         // Wait for all
         logger.debug("Sent all truncate messages, now waiting for {} responses", blockFor);
@@ -1163,48 +1087,9 @@
     {
         return !Gossiper.instance.getUnreachableMembers().isEmpty();
     }
-<<<<<<< HEAD
-
-    private static class RepairRunner extends WrappedRunnable
-    {
-        private final IResponseResolver<Row> resolver;
-        private final ReadCommand command;
-        private final List<InetAddress> endpoints;
-
-        public RepairRunner(IResponseResolver<Row> resolver, ReadCommand command, List<InetAddress> endpoints)
-        {
-            this.resolver = resolver;
-            this.command = command;
-            this.endpoints = endpoints;
-        }
-
-        protected void runMayThrow() throws IOException
-        {
-            try
-            {
-                resolver.resolve();
-            }
-            catch (DigestMismatchException e)
-            {
-                if (logger.isDebugEnabled())
-                    logger.debug("Digest mismatch:", e);
-                final RepairCallback<Row> callback = repair(command, endpoints);
-                Runnable runnable = new WrappedRunnable()
-                {
-                    public void runMayThrow() throws DigestMismatchException, IOException, TimeoutException
-                    {
-                        callback.get();
-                    }
-                };
-                repairExecutor.schedule(runnable, DatabaseDescriptor.getRpcTimeout(), TimeUnit.MILLISECONDS);
-            }
-        }
-    }
 
     private interface WritePerformer
     {
         public void apply(IMutation mutation, Multimap<InetAddress, InetAddress> hintedEndpoints, IWriteResponseHandler responseHandler, String localDataCenter, ConsistencyLevel consistency_level) throws IOException;
     }
-=======
->>>>>>> dc9992a3
 }