/*
 * Licensed to the Apache Software Foundation (ASF) under one
 * or more contributor license agreements.  See the NOTICE file
 * distributed with this work for additional information
 * regarding copyright ownership.  The ASF licenses this file
 * to you under the Apache License, Version 2.0 (the
 * "License"); you may not use this file except in compliance
 * with the License.  You may obtain a copy of the License at
 *
 *     http://www.apache.org/licenses/LICENSE-2.0
 *
 * Unless required by applicable law or agreed to in writing, software
 * distributed under the License is distributed on an "AS IS" BASIS,
 * WITHOUT WARRANTIES OR CONDITIONS OF ANY KIND, either express or implied.
 * See the License for the specific language governing permissions and
 * limitations under the License.
 */
package org.apache.cassandra.db.filter;

import java.io.IOException;
import java.util.*;

import com.google.common.collect.SortedSetMultimap;
import com.google.common.collect.TreeMultimap;

import org.apache.cassandra.config.CFMetaData;
import org.apache.cassandra.cql3.ColumnIdentifier;
import org.apache.cassandra.db.*;
import org.apache.cassandra.db.rows.CellPath;
import org.apache.cassandra.config.ColumnDefinition;
import org.apache.cassandra.io.util.DataInputPlus;
import org.apache.cassandra.io.util.DataOutputPlus;

/**
 * Represents which (non-PK) columns (and optionally which sub-part of a column for complex columns) are selected
 * by a query.
 *
<<<<<<< HEAD
 * We distinguish 2 sets of columns in practice: the _fetched_ columns, which are the columns that we (may, see
 * below) need to fetch internally, and the _queried_ columns, which are the columns that the user has selected
 * in its request.
=======
 * In practice, this class cover 2 main cases:
 *   1) most user queries have to internally query all columns, because the CQL semantic requires us to know if
 *      a row is live or not even if it has no values for the columns requested by the user (see #6588for more
 *      details). However, while we need to know for columns if it has live values, we can actually save from
 *      sending the values for those columns that will not be returned to the user.
 *   2) for some internal queries (and for queries using #6588 if we introduce it), we're actually fine only
 *      actually querying some of the columns.
>>>>>>> e1da99a1
 *
 * The reason for distinguishing those 2 sets is that due to the CQL semantic (see #6588 for more details), we
 * often need to internally fetch all regular columns for the queried table, but can still do some optimizations for
 * those columns that are not directly queried by the user (see #10657 for more details).
 *
 * Note that in practice:
 *   - the _queried_ columns set is always included in the _fetched_ one.
 *   - whenever those sets are different, we know 1) the _fetched_ set contains all regular columns for the table and 2)
 *     _fetched_ == _queried_ for static columns, so we don't have to record this set, we just keep a pointer to the
 *     table metadata. The only set we concretely store is thus the _queried_ one.
 *   - in the special case of a {@code SELECT *} query, we want to query all columns, and _fetched_ == _queried.
 *     As this is a common case, we special case it by keeping the _queried_ set {@code null} (and we retrieve
 *     the columns through the metadata pointer).
 *
 * For complex columns, this class optionally allows to specify a subset of the cells to query for each column.
 * We can either select individual cells by path name, or a slice of them. Note that this is a sub-selection of
 * _queried_ cells, so if _fetched_ != _queried_, then the cell selected by this sub-selection are considered
 * queried and the other ones are considered fetched (and if a column has some sub-selection, it must be a queried
 * column, which is actually enforced by the Builder below).
 */
public class ColumnFilter
{
    public static final Serializer serializer = new Serializer();

<<<<<<< HEAD
    // True if _fetched_ includes all regular columns (an any static in _queried_), in which case metadata must not be
    // null. If false, then _fetched_ == _queried_ and we only store _queried_.
    private final boolean fetchAllRegulars;
=======
    // Distinguish between the 2 cases described above: if 'isFetchAll' is true, then all columns will be retrieved
    // by the query, but the values for column/cells not selected by 'selection' and 'subSelections' will be skipped.
    // Otherwise, only the column/cells returned by 'selection' and 'subSelections' will be returned at all.
    private final boolean isFetchAll;
>>>>>>> e1da99a1

    private final CFMetaData metadata; // can be null if !fetchAllRegulars

    private final PartitionColumns queried; // can be null if fetchAllRegulars, to represent a wildcard query (all
                                            // static and regular columns are both _fetched_ and _queried_).
    private final SortedSetMultimap<ColumnIdentifier, ColumnSubselection> subSelections; // can be null

    private ColumnFilter(boolean fetchAllRegulars,
                         CFMetaData metadata,
                         PartitionColumns queried,
                         SortedSetMultimap<ColumnIdentifier, ColumnSubselection> subSelections)
    {
        assert !fetchAllRegulars || metadata != null;
        assert fetchAllRegulars || queried != null;
        this.fetchAllRegulars = fetchAllRegulars;
        this.metadata = metadata;
        this.queried = queried;
        this.subSelections = subSelections;
    }

    /**
     * A filter that includes all columns for the provided table.
     */
    public static ColumnFilter all(CFMetaData metadata)
    {
        return new ColumnFilter(true, metadata, null, null);
    }

    /**
     * A filter that only fetches/queries the provided columns.
     * <p>
     * Note that this shouldn't be used for CQL queries in general as all columns should be queried to
     * preserve CQL semantic (see class javadoc). This is ok for some internal queries however (and
     * for #6588 if/when we implement it).
     */
    public static ColumnFilter selection(PartitionColumns columns)
    {
        return new ColumnFilter(false, null, columns, null);
    }

	/**
     * A filter that fetches all columns for the provided table, but returns
     * only the queried ones.
     */
    public static ColumnFilter selection(CFMetaData metadata, PartitionColumns queried)
    {
        return new ColumnFilter(true, metadata, queried, null);
    }

    /**
     * The columns that needs to be fetched internally for this filter.
     *
     * @return the columns to fetch for this filter.
     */
    public PartitionColumns fetchedColumns()
    {
<<<<<<< HEAD
        if (!fetchAllRegulars)
            return queried;

        // We always fetch all regulars, but only fetch the statics in queried. Unless queried == null, in which
        // case it's a wildcard and we fetch everything.
        PartitionColumns all = metadata.partitionColumns();
        return queried == null || all.statics.isEmpty()
             ? all
             : new PartitionColumns(queried.statics, all.regulars);
    }

    /**
     * The columns actually queried by the user.
     * <p>
     * Note that this is in general not all the columns that are fetched internally (see {@link #fetchedColumns}).
     */
    public PartitionColumns queriedColumns()
    {
        assert queried != null || fetchAllRegulars;
        return queried == null ? metadata.partitionColumns() : queried;
=======
        return isFetchAll ? metadata.partitionColumns() : selection;
    }

    public boolean includesAllColumns()
    {
        return isFetchAll;
>>>>>>> e1da99a1
    }

    /**
     * Wether all the (regular or static) columns are fetched by this filter.
     * <p>
     * Note that this method is meant as an optimization but a negative return
     * shouldn't be relied upon strongly: this can return {@code false} but
     * still have all the columns fetches if those were manually selected by the
     * user. The goal here is to cheaply avoid filtering things on wildcard
     * queries, as those are common.
     *
     * @param isStatic whether to check for static columns or not. If {@code true},
     * the method returns if all static columns are fetched, otherwise it checks
     * regular columns.
     */
    public boolean fetchesAllColumns(boolean isStatic)
    {
<<<<<<< HEAD
        return isStatic ? queried == null : fetchAllRegulars;
=======
        return isFetchAll || selection.contains(column);
>>>>>>> e1da99a1
    }

    /**
     * Whether _fetched_ == _queried_ for this filter, and so if the {@code isQueried()} methods
     * can return {@code false} for some column/cell.
     */
    public boolean allFetchedColumnsAreQueried()
    {
        return !fetchAllRegulars || queried == null;
    }

    /**
     * Whether the provided column is fetched by this filter.
     */
    public boolean fetches(ColumnDefinition column)
    {
        // For statics, it is included only if it's part of _queried_, or if _queried_ is null (wildcard query).
        if (column.isStatic())
            return queried == null || queried.contains(column);

        // For regulars, if 'fetchAllRegulars', then it's included automatically. Otherwise, it depends on _queried_.
        return fetchAllRegulars || queried.contains(column);
    }

    /**
     * Whether the provided column, which is assumed to be _fetched_ by this filter (so the caller must guarantee
     * that {@code fetches(column) == true}, is also _queried_ by the user.
     *
     * !WARNING! please be sure to understand the difference between _fetched_ and _queried_
     * columns that this class made before using this method. If unsure, you probably want
     * to use the {@link #fetches} method.
     */
    public boolean fetchedColumnIsQueried(ColumnDefinition column)
    {
        return !fetchAllRegulars || queried == null || queried.contains(column);
    }

    /**
     * Whether the provided complex cell (identified by its column and path), which is assumed to be _fetched_ by
     * this filter, is also _queried_ by the user.
     *
     * !WARNING! please be sure to understand the difference between _fetched_ and _queried_
     * columns that this class made before using this method. If unsure, you probably want
     * to use the {@link #fetches} method.
     */
    public boolean fetchedCellIsQueried(ColumnDefinition column, CellPath path)
    {
        assert path != null;
        if (!fetchAllRegulars || subSelections == null)
            return true;

        SortedSet<ColumnSubselection> s = subSelections.get(column.name);
        // No subsection for this column means everything is queried
        if (s.isEmpty())
            return true;

        for (ColumnSubselection subSel : s)
            if (subSel.compareInclusionOf(path) == 0)
                return true;

        return false;
    }

    /**
     * Creates a new {@code Tester} to efficiently test the inclusion of cells of complex column
     * {@code column}.
<<<<<<< HEAD
     *
     * @param column for complex column for which to create a tester.
     * @return the created tester or {@code null} if all the cells from the provided column
     * are queried.
=======
>>>>>>> e1da99a1
     */
    public Tester newTester(ColumnDefinition column)
    {
        if (subSelections == null || !column.isComplex())
            return null;

        SortedSet<ColumnSubselection> s = subSelections.get(column.name);
        if (s.isEmpty())
            return null;

<<<<<<< HEAD
        return new Tester(!column.isStatic() && fetchAllRegulars, s.iterator());
=======
        return new Tester(isFetchAll, s.iterator());
>>>>>>> e1da99a1
    }

    /**
     * Returns a {@code ColumnFilter}} builder that fetches all regular columns (and queries the columns
     * added to the builder, or everything if no column is added).
     */
    public static Builder allColumnsBuilder(CFMetaData metadata)
    {
        return new Builder(metadata);
    }

    /**
     * Returns a {@code ColumnFilter} builder that only fetches the columns/cells added to the builder.
     */
    public static Builder selectionBuilder()
    {
        return new Builder(null);
    }

    public static class Tester
    {
<<<<<<< HEAD
        private final boolean isFetched;
=======
        private final boolean isFetchAll;
>>>>>>> e1da99a1
        private ColumnSubselection current;
        private final Iterator<ColumnSubselection> iterator;

        private Tester(boolean isFetchAll, Iterator<ColumnSubselection> iterator)
        {
            this.isFetchAll = isFetchAll;
            this.iterator = iterator;
        }

        public boolean fetches(CellPath path)
        {
<<<<<<< HEAD
            return isFetched || hasSubselection(path);
        }

        /**
         * Must only be called if {@code fetches(path) == true}.
         */
        public boolean fetchedCellIsQueried(CellPath path)
        {
            return !isFetched || hasSubselection(path);
=======
            return isFetchAll || includedBySubselection(path);
        }

        public boolean canSkipValue(CellPath path)
        {
            return isFetchAll && !includedBySubselection(path);
>>>>>>> e1da99a1
        }

        private boolean hasSubselection(CellPath path)
        {
            while (current != null || iterator.hasNext())
            {
                if (current == null)
                    current = iterator.next();

                int cmp = current.compareInclusionOf(path);
                if (cmp == 0) // The path is included
                    return true;
                else if (cmp < 0) // The path is before this sub-selection, it's not included by any
                    return false;

                // the path is after this sub-selection, we need to check the next one.
                current = null;
            }
            return false;
        }
    }

    /**
     * A builder for a {@code ColumnFilter} object.
     *
     * Note that the columns added to this build are the _queried_ column. Whether or not all columns
     * are _fetched_ depends on which constructor you've used to obtained this builder, allColumnsBuilder (all
     * columns are fetched) or selectionBuilder (only the queried columns are fetched).
     *
     * Note that for a allColumnsBuilder, if no queried columns are added, this is interpreted as querying
     * all columns, not querying none (but if you know you want to query all columns, prefer
     * {@link ColumnFilter#all(CFMetaData)}. For selectionBuilder, adding no queried columns means no column will be
     * fetched (so the builder will return {@code PartitionColumns.NONE}).
     */
    public static class Builder
    {
        private final CFMetaData metadata; // null if we don't fetch all columns
        private PartitionColumns.Builder queriedBuilder;
        private List<ColumnSubselection> subSelections;

        private Builder(CFMetaData metadata)
        {
            this.metadata = metadata;
        }

        public Builder add(ColumnDefinition c)
        {
            if (queriedBuilder == null)
                queriedBuilder = PartitionColumns.builder();
            queriedBuilder.add(c);
            return this;
        }

        public Builder addAll(Iterable<ColumnDefinition> columns)
        {
            if (queriedBuilder == null)
                queriedBuilder = PartitionColumns.builder();
            queriedBuilder.addAll(columns);
            return this;
        }

        private Builder addSubSelection(ColumnSubselection subSelection)
        {
            add(subSelection.column());
            if (subSelections == null)
                subSelections = new ArrayList<>();
            subSelections.add(subSelection);
            return this;
        }

        public Builder slice(ColumnDefinition c, CellPath from, CellPath to)
        {
            return addSubSelection(ColumnSubselection.slice(c, from, to));
        }

        public Builder select(ColumnDefinition c, CellPath elt)
        {
            return addSubSelection(ColumnSubselection.element(c, elt));
        }

        public ColumnFilter build()
        {
            boolean isFetchAll = metadata != null;

            PartitionColumns queried = queriedBuilder == null ? null : queriedBuilder.build();
            // It's only ok to have queried == null in ColumnFilter if isFetchAll. So deal with the case of a selectionBuilder
            // with nothing selected (we can at least happen on some backward compatible queries - CASSANDRA-10471).
            if (!isFetchAll && queried == null)
                queried = PartitionColumns.NONE;

            SortedSetMultimap<ColumnIdentifier, ColumnSubselection> s = null;
            if (subSelections != null)
            {
                s = TreeMultimap.create(Comparator.<ColumnIdentifier>naturalOrder(), Comparator.<ColumnSubselection>naturalOrder());
                for (ColumnSubselection subSelection : subSelections)
                    s.put(subSelection.column().name, subSelection);
            }

            return new ColumnFilter(isFetchAll, metadata, queried, s);
        }
    }

    @Override
    public String toString()
    {
        if (fetchAllRegulars && queried == null)
            return "*";

        if (queried.isEmpty())
            return "";

        Iterator<ColumnDefinition> defs = queried.selectOrderIterator();
        if (!defs.hasNext())
            return "<none>";

        StringBuilder sb = new StringBuilder();
        while (defs.hasNext())
        {
            appendColumnDef(sb, defs.next());
            if (defs.hasNext())
                sb.append(", ");
        }
        return sb.toString();
    }

    private void appendColumnDef(StringBuilder sb, ColumnDefinition column)
    {
        if (subSelections == null)
        {
            sb.append(column.name);
            return;
        }

        SortedSet<ColumnSubselection> s = subSelections.get(column.name);
        if (s.isEmpty())
        {
            sb.append(column.name);
            return;
        }

        int i = 0;
        for (ColumnSubselection subSel : s)
            sb.append(i++ == 0 ? "" : ", ").append(column.name).append(subSel);
    }

    public static class Serializer
    {
        private static final int IS_FETCH_ALL_MASK       = 0x01;
        private static final int HAS_QUERIED_MASK      = 0x02;
        private static final int HAS_SUB_SELECTIONS_MASK = 0x04;

        private static int makeHeaderByte(ColumnFilter selection)
        {
            return (selection.fetchAllRegulars ? IS_FETCH_ALL_MASK : 0)
                 | (selection.queried != null ? HAS_QUERIED_MASK : 0)
                 | (selection.subSelections != null ? HAS_SUB_SELECTIONS_MASK : 0);
        }

        public void serialize(ColumnFilter selection, DataOutputPlus out, int version) throws IOException
        {
            out.writeByte(makeHeaderByte(selection));

            if (selection.queried != null)
            {
                Columns.serializer.serialize(selection.queried.statics, out);
                Columns.serializer.serialize(selection.queried.regulars, out);
            }

            if (selection.subSelections != null)
            {
                out.writeUnsignedVInt(selection.subSelections.size());
                for (ColumnSubselection subSel : selection.subSelections.values())
                    ColumnSubselection.serializer.serialize(subSel, out, version);
            }
        }

        public ColumnFilter deserialize(DataInputPlus in, int version, CFMetaData metadata) throws IOException
        {
            int header = in.readUnsignedByte();
            boolean isFetchAll = (header & IS_FETCH_ALL_MASK) != 0;
            boolean hasQueried = (header & HAS_QUERIED_MASK) != 0;
            boolean hasSubSelections = (header & HAS_SUB_SELECTIONS_MASK) != 0;

            PartitionColumns queried = null;
            if (hasQueried)
            {
                Columns statics = Columns.serializer.deserialize(in, metadata);
                Columns regulars = Columns.serializer.deserialize(in, metadata);
                queried = new PartitionColumns(statics, regulars);
            }

            SortedSetMultimap<ColumnIdentifier, ColumnSubselection> subSelections = null;
            if (hasSubSelections)
            {
                subSelections = TreeMultimap.create(Comparator.<ColumnIdentifier>naturalOrder(), Comparator.<ColumnSubselection>naturalOrder());
                int size = (int)in.readUnsignedVInt();
                for (int i = 0; i < size; i++)
                {
                    ColumnSubselection subSel = ColumnSubselection.serializer.deserialize(in, version, metadata);
                    subSelections.put(subSel.column().name, subSel);
                }
            }

            return new ColumnFilter(isFetchAll, isFetchAll ? metadata : null, queried, subSelections);
        }

        public long serializedSize(ColumnFilter selection, int version)
        {
            long size = 1; // header byte

            if (selection.queried != null)
            {
                size += Columns.serializer.serializedSize(selection.queried.statics);
                size += Columns.serializer.serializedSize(selection.queried.regulars);
            }

            if (selection.subSelections != null)
            {

                size += TypeSizes.sizeofUnsignedVInt(selection.subSelections.size());
                for (ColumnSubselection subSel : selection.subSelections.values())
                    size += ColumnSubselection.serializer.serializedSize(subSel, version);
            }

            return size;
        }
    }
}<|MERGE_RESOLUTION|>--- conflicted
+++ resolved
@@ -35,29 +35,19 @@
  * Represents which (non-PK) columns (and optionally which sub-part of a column for complex columns) are selected
  * by a query.
  *
-<<<<<<< HEAD
  * We distinguish 2 sets of columns in practice: the _fetched_ columns, which are the columns that we (may, see
  * below) need to fetch internally, and the _queried_ columns, which are the columns that the user has selected
  * in its request.
-=======
- * In practice, this class cover 2 main cases:
- *   1) most user queries have to internally query all columns, because the CQL semantic requires us to know if
- *      a row is live or not even if it has no values for the columns requested by the user (see #6588for more
- *      details). However, while we need to know for columns if it has live values, we can actually save from
- *      sending the values for those columns that will not be returned to the user.
- *   2) for some internal queries (and for queries using #6588 if we introduce it), we're actually fine only
- *      actually querying some of the columns.
->>>>>>> e1da99a1
  *
  * The reason for distinguishing those 2 sets is that due to the CQL semantic (see #6588 for more details), we
- * often need to internally fetch all regular columns for the queried table, but can still do some optimizations for
- * those columns that are not directly queried by the user (see #10657 for more details).
+ * often need to internally fetch all columns for the queried table, but can still do some optimizations for those
+ * columns that are not directly queried by the user (see #10657 for more details).
  *
  * Note that in practice:
  *   - the _queried_ columns set is always included in the _fetched_ one.
- *   - whenever those sets are different, we know 1) the _fetched_ set contains all regular columns for the table and 2)
- *     _fetched_ == _queried_ for static columns, so we don't have to record this set, we just keep a pointer to the
- *     table metadata. The only set we concretely store is thus the _queried_ one.
+ *   - whenever those sets are different, we know the _fetched_ set contains all columns for the table, so we
+ *     don't have to record this set, we just keep a pointer to the table metadata. The only set we concretely
+ *     store is thus the _queried_ one.
  *   - in the special case of a {@code SELECT *} query, we want to query all columns, and _fetched_ == _queried.
  *     As this is a common case, we special case it by keeping the _queried_ set {@code null} (and we retrieve
  *     the columns through the metadata pointer).
@@ -72,31 +62,23 @@
 {
     public static final Serializer serializer = new Serializer();
 
-<<<<<<< HEAD
-    // True if _fetched_ includes all regular columns (an any static in _queried_), in which case metadata must not be
-    // null. If false, then _fetched_ == _queried_ and we only store _queried_.
-    private final boolean fetchAllRegulars;
-=======
-    // Distinguish between the 2 cases described above: if 'isFetchAll' is true, then all columns will be retrieved
-    // by the query, but the values for column/cells not selected by 'selection' and 'subSelections' will be skipped.
-    // Otherwise, only the column/cells returned by 'selection' and 'subSelections' will be returned at all.
+    // True if _fetched_ is all the columns, in which case metadata must not be null. If false,
+    // then _fetched_ == _queried_ and we only store _queried_.
     private final boolean isFetchAll;
->>>>>>> e1da99a1
-
-    private final CFMetaData metadata; // can be null if !fetchAllRegulars
-
-    private final PartitionColumns queried; // can be null if fetchAllRegulars, to represent a wildcard query (all
-                                            // static and regular columns are both _fetched_ and _queried_).
+
+    private final CFMetaData metadata; // can be null if !isFetchAll
+
+    private final PartitionColumns queried; // can be null if isFetchAll and _fetched_ == _queried_
     private final SortedSetMultimap<ColumnIdentifier, ColumnSubselection> subSelections; // can be null
 
-    private ColumnFilter(boolean fetchAllRegulars,
+    private ColumnFilter(boolean isFetchAll,
                          CFMetaData metadata,
                          PartitionColumns queried,
                          SortedSetMultimap<ColumnIdentifier, ColumnSubselection> subSelections)
     {
-        assert !fetchAllRegulars || metadata != null;
-        assert fetchAllRegulars || queried != null;
-        this.fetchAllRegulars = fetchAllRegulars;
+        assert !isFetchAll || metadata != null;
+        assert isFetchAll || queried != null;
+        this.isFetchAll = isFetchAll;
         this.metadata = metadata;
         this.queried = queried;
         this.subSelections = subSelections;
@@ -138,16 +120,7 @@
      */
     public PartitionColumns fetchedColumns()
     {
-<<<<<<< HEAD
-        if (!fetchAllRegulars)
-            return queried;
-
-        // We always fetch all regulars, but only fetch the statics in queried. Unless queried == null, in which
-        // case it's a wildcard and we fetch everything.
-        PartitionColumns all = metadata.partitionColumns();
-        return queried == null || all.statics.isEmpty()
-             ? all
-             : new PartitionColumns(queried.statics, all.regulars);
+        return isFetchAll ? metadata.partitionColumns() : queried;
     }
 
     /**
@@ -157,38 +130,13 @@
      */
     public PartitionColumns queriedColumns()
     {
-        assert queried != null || fetchAllRegulars;
+        assert queried != null || isFetchAll;
         return queried == null ? metadata.partitionColumns() : queried;
-=======
-        return isFetchAll ? metadata.partitionColumns() : selection;
-    }
-
-    public boolean includesAllColumns()
+    }
+
+    public boolean fetchesAllColumns()
     {
         return isFetchAll;
->>>>>>> e1da99a1
-    }
-
-    /**
-     * Wether all the (regular or static) columns are fetched by this filter.
-     * <p>
-     * Note that this method is meant as an optimization but a negative return
-     * shouldn't be relied upon strongly: this can return {@code false} but
-     * still have all the columns fetches if those were manually selected by the
-     * user. The goal here is to cheaply avoid filtering things on wildcard
-     * queries, as those are common.
-     *
-     * @param isStatic whether to check for static columns or not. If {@code true},
-     * the method returns if all static columns are fetched, otherwise it checks
-     * regular columns.
-     */
-    public boolean fetchesAllColumns(boolean isStatic)
-    {
-<<<<<<< HEAD
-        return isStatic ? queried == null : fetchAllRegulars;
-=======
-        return isFetchAll || selection.contains(column);
->>>>>>> e1da99a1
     }
 
     /**
@@ -197,7 +145,7 @@
      */
     public boolean allFetchedColumnsAreQueried()
     {
-        return !fetchAllRegulars || queried == null;
+        return !isFetchAll || (queried == null && subSelections == null);
     }
 
     /**
@@ -205,12 +153,7 @@
      */
     public boolean fetches(ColumnDefinition column)
     {
-        // For statics, it is included only if it's part of _queried_, or if _queried_ is null (wildcard query).
-        if (column.isStatic())
-            return queried == null || queried.contains(column);
-
-        // For regulars, if 'fetchAllRegulars', then it's included automatically. Otherwise, it depends on _queried_.
-        return fetchAllRegulars || queried.contains(column);
+        return isFetchAll || queried.contains(column);
     }
 
     /**
@@ -223,7 +166,7 @@
      */
     public boolean fetchedColumnIsQueried(ColumnDefinition column)
     {
-        return !fetchAllRegulars || queried == null || queried.contains(column);
+        return !isFetchAll || queried == null || queried.contains(column);
     }
 
     /**
@@ -237,7 +180,7 @@
     public boolean fetchedCellIsQueried(ColumnDefinition column, CellPath path)
     {
         assert path != null;
-        if (!fetchAllRegulars || subSelections == null)
+        if (!isFetchAll || subSelections == null)
             return true;
 
         SortedSet<ColumnSubselection> s = subSelections.get(column.name);
@@ -255,13 +198,9 @@
     /**
      * Creates a new {@code Tester} to efficiently test the inclusion of cells of complex column
      * {@code column}.
-<<<<<<< HEAD
-     *
-     * @param column for complex column for which to create a tester.
+     *
      * @return the created tester or {@code null} if all the cells from the provided column
      * are queried.
-=======
->>>>>>> e1da99a1
      */
     public Tester newTester(ColumnDefinition column)
     {
@@ -272,15 +211,11 @@
         if (s.isEmpty())
             return null;
 
-<<<<<<< HEAD
-        return new Tester(!column.isStatic() && fetchAllRegulars, s.iterator());
-=======
         return new Tester(isFetchAll, s.iterator());
->>>>>>> e1da99a1
-    }
-
-    /**
-     * Returns a {@code ColumnFilter}} builder that fetches all regular columns (and queries the columns
+    }
+
+    /**
+     * Returns a {@code ColumnFilter}} builder that fetches all columns (and queries the columns
      * added to the builder, or everything if no column is added).
      */
     public static Builder allColumnsBuilder(CFMetaData metadata)
@@ -298,11 +233,7 @@
 
     public static class Tester
     {
-<<<<<<< HEAD
-        private final boolean isFetched;
-=======
         private final boolean isFetchAll;
->>>>>>> e1da99a1
         private ColumnSubselection current;
         private final Iterator<ColumnSubselection> iterator;
 
@@ -314,8 +245,7 @@
 
         public boolean fetches(CellPath path)
         {
-<<<<<<< HEAD
-            return isFetched || hasSubselection(path);
+            return isFetchAll || hasSubselection(path);
         }
 
         /**
@@ -323,15 +253,7 @@
          */
         public boolean fetchedCellIsQueried(CellPath path)
         {
-            return !isFetched || hasSubselection(path);
-=======
-            return isFetchAll || includedBySubselection(path);
-        }
-
-        public boolean canSkipValue(CellPath path)
-        {
-            return isFetchAll && !includedBySubselection(path);
->>>>>>> e1da99a1
+            return !isFetchAll || hasSubselection(path);
         }
 
         private boolean hasSubselection(CellPath path)
@@ -437,7 +359,7 @@
     @Override
     public String toString()
     {
-        if (fetchAllRegulars && queried == null)
+        if (isFetchAll)
             return "*";
 
         if (queried.isEmpty())
@@ -485,7 +407,7 @@
 
         private static int makeHeaderByte(ColumnFilter selection)
         {
-            return (selection.fetchAllRegulars ? IS_FETCH_ALL_MASK : 0)
+            return (selection.isFetchAll ? IS_FETCH_ALL_MASK : 0)
                  | (selection.queried != null ? HAS_QUERIED_MASK : 0)
                  | (selection.subSelections != null ? HAS_SUB_SELECTIONS_MASK : 0);
         }
