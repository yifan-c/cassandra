--- conflicted
+++ resolved
@@ -52,21 +52,13 @@
         if (cfs.isCompactionDisabled())
         {
             logger.debug("Compaction is currently disabled.");
-<<<<<<< HEAD
             return null;
         }
 
         Set<SSTableReader> candidates = cfs.getUncompactingSSTables();
         List<List<SSTableReader>> buckets = getBuckets(createSSTableAndLengthPairs(filterSuspectSSTables(candidates)), minSSTableSize);
+        logger.debug("Compaction buckets are {}", buckets);
         updateEstimatedCompactionsByTasks(buckets);
-=======
-            return Collections.emptyList();
-        }
-
-        List<AbstractCompactionTask> tasks = new ArrayList<AbstractCompactionTask>();
-        List<List<SSTableReader>> buckets = getBuckets(createSSTableAndLengthPairs(cfs.getSSTables()), minSSTableSize);
-        logger.debug("Compaction buckets are {}", buckets);
->>>>>>> 853a7593
 
         List<List<SSTableReader>> prunedBuckets = new ArrayList<List<SSTableReader>>();
         for (List<SSTableReader> bucket : buckets)
@@ -112,14 +104,7 @@
 
     public AbstractCompactionTask getMaximalTask(final int gcBefore)
     {
-<<<<<<< HEAD
         return cfs.getSSTables().isEmpty() ? null : new CompactionTask(cfs, filterSuspectSSTables(cfs.getSSTables()), gcBefore);
-=======
-        List<AbstractCompactionTask> tasks = new ArrayList<AbstractCompactionTask>();
-        if (!cfs.getSSTables().isEmpty())
-            tasks.add(new CompactionTask(cfs, cfs.getSSTables(), gcBefore));
-        return tasks;
->>>>>>> 853a7593
     }
 
     public AbstractCompactionTask getUserDefinedTask(Collection<SSTableReader> sstables, final int gcBefore)
