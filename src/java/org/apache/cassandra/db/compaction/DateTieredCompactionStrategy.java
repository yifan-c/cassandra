--- conflicted
+++ resolved
@@ -389,11 +389,7 @@
         if (modifier == null)
             return null;
 
-<<<<<<< HEAD
-        return Arrays.<AbstractCompactionTask>asList(new CompactionTask(cfs, modifier, gcBefore, false));
-=======
-        return Collections.<AbstractCompactionTask>singleton(new CompactionTask(cfs, sstables, gcBefore, false));
->>>>>>> cedcf07c
+        return Collections.<AbstractCompactionTask>singleton(new CompactionTask(cfs, modifier, gcBefore, false));
     }
 
     @Override
