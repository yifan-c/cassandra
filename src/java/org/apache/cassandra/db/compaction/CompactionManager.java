--- conflicted
+++ resolved
@@ -1200,7 +1200,6 @@
             return 0;
         }
 
-<<<<<<< HEAD
         logger.info("Anticompacting {}", anticompactionGroup);
         Set<SSTableReader> sstableAsSet = anticompactionGroup.originals();
 
@@ -1208,17 +1207,12 @@
         long repairedKeyCount = 0;
         long unrepairedKeyCount = 0;
         AbstractCompactionStrategy strategy = cfs.getCompactionStrategy();
-        try (SSTableRewriter repairedSSTableWriter = new SSTableRewriter(cfs, anticompactionGroup, groupMaxDataAge, false);
-             SSTableRewriter unRepairedSSTableWriter = new SSTableRewriter(cfs, anticompactionGroup, groupMaxDataAge, false);
+        try (SSTableRewriter repairedSSTableWriter = new SSTableRewriter(cfs, anticompactionGroup, groupMaxDataAge, false, false);
+             SSTableRewriter unRepairedSSTableWriter = new SSTableRewriter(cfs, anticompactionGroup, groupMaxDataAge, false, false);
              AbstractCompactionStrategy.ScannerList scanners = strategy.getScanners(anticompactionGroup.originals());
              CompactionController controller = new CompactionController(cfs, sstableAsSet, getDefaultGcBefore(cfs)))
         {
             int expectedBloomFilterSize = Math.max(cfs.metadata.getMinIndexInterval(), (int)(SSTableReader.getApproximateKeyCount(sstableAsSet)));
-=======
-            File destination = cfs.directories.getWriteableLocationAsFile(cfs.getExpectedCompactedFileSize(sstableAsSet, OperationType.ANTICOMPACTION));
-            SSTableRewriter repairedSSTableWriter = new SSTableRewriter(cfs, sstableAsSet, sstable.maxDataAge, false, false);
-            SSTableRewriter unRepairedSSTableWriter = new SSTableRewriter(cfs, sstableAsSet, sstable.maxDataAge, false, false);
->>>>>>> eaeabffc
 
             repairedSSTableWriter.switchWriter(CompactionManager.createWriterForAntiCompaction(cfs, destination, expectedBloomFilterSize, repairedAt, sstableAsSet));
             unRepairedSSTableWriter.switchWriter(CompactionManager.createWriterForAntiCompaction(cfs, destination, expectedBloomFilterSize, ActiveRepairService.UNREPAIRED_SSTABLE, sstableAsSet));
