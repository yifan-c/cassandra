/*
 * Licensed to the Apache Software Foundation (ASF) under one
 * or more contributor license agreements.  See the NOTICE file
 * distributed with this work for additional information
 * regarding copyright ownership.  The ASF licenses this file
 * to you under the Apache License, Version 2.0 (the
 * "License"); you may not use this file except in compliance
 * with the License.  You may obtain a copy of the License at
 *
 *     http://www.apache.org/licenses/LICENSE-2.0
 *
 * Unless required by applicable law or agreed to in writing, software
 * distributed under the License is distributed on an "AS IS" BASIS,
 * WITHOUT WARRANTIES OR CONDITIONS OF ANY KIND, either express or implied.
 * See the License for the specific language governing permissions and
 * limitations under the License.
 */
package org.apache.cassandra.cql3.statements;

import java.util.Collections;

import org.slf4j.Logger;
import org.slf4j.LoggerFactory;

import org.apache.cassandra.auth.Permission;
import org.apache.cassandra.config.CFMetaData;
import org.apache.cassandra.config.ColumnDefinition;
import org.apache.cassandra.config.Schema;
import org.apache.cassandra.exceptions.*;
import org.apache.cassandra.cql3.*;
import org.apache.cassandra.service.ClientState;
import org.apache.cassandra.service.MigrationManager;
import org.apache.cassandra.thrift.IndexType;
import org.apache.cassandra.thrift.ThriftValidation;
import org.apache.cassandra.transport.messages.ResultMessage;

/** A <code>CREATE INDEX</code> statement parsed from a CQL query. */
public class CreateIndexStatement extends SchemaAlteringStatement
{
    private static final Logger logger = LoggerFactory.getLogger(CreateIndexStatement.class);

    private final String indexName;
    private final ColumnIdentifier columnName;
    private final boolean isCustom;
    private final IndexPropDefs props;

    public CreateIndexStatement(CFName name, String indexName, ColumnIdentifier columnName, boolean isCustom, IndexPropDefs props)
    {
        super(name);
        this.indexName = indexName;
        this.columnName = columnName;
        this.isCustom = isCustom;
        this.props = props;
    }

    public void checkAccess(ClientState state) throws UnauthorizedException, InvalidRequestException
    {
        state.hasColumnFamilyAccess(keyspace(), columnFamily(), Permission.ALTER);
    }

    @Override
    public void validate(ClientState state) throws RequestValidationException
    {
        CFMetaData cfm = ThriftValidation.validateColumnFamily(keyspace(), columnFamily());
        ColumnDefinition cd = cfm.getColumnDefinition(columnName.key);

        if (cd == null)
            throw new InvalidRequestException("No column definition found for column " + columnName);

<<<<<<< HEAD
        if (cd.getIndexType() != null)
            throw new InvalidRequestException("Index already exists");

        // TODO: we could lift that limitation
        if (cfm.getCfDef().isCompact && cd.type != ColumnDefinition.Type.REGULAR)
            throw new InvalidRequestException(String.format("Secondary index on %s column %s is not yet supported for compact table", cd.type, columnName));

        if (cd.getValidator().isCollection())
            throw new InvalidRequestException("Indexes on collections are no yet supported");

        if (cd.type == ColumnDefinition.Type.PARTITION_KEY && (cd.componentIndex == null || cd.componentIndex == 0))
            throw new InvalidRequestException(String.format("Cannot add secondary index to already primarily indexed column %s", columnName));

        props.validate(isCustom);
=======
        switch (name.kind)
        {
            case KEY_ALIAS:
            case COLUMN_ALIAS:
                throw new InvalidRequestException(String.format("Cannot create index on PRIMARY KEY part %s", columnName));
            case VALUE_ALIAS:
                throw new InvalidRequestException(String.format("Cannot create index on column %s of compact CF", columnName));
            case COLUMN_METADATA:
                ColumnDefinition cd = cfm.getColumnDefinition(columnName.key);

                if (cd.getIndexType() != null)
                    throw new InvalidRequestException("Index already exists");

                if (cd.getValidator().isCollection() && !isCustom)
                    throw new InvalidRequestException("Indexes on collections are no yet supported");

                props.validate(isCustom);
                break;
            default:
                throw new AssertionError();
        }
>>>>>>> ca3c75ec
    }

    public void announceMigration() throws InvalidRequestException, ConfigurationException
    {
        logger.debug("Updating column {} definition for index {}", columnName, indexName);
        CFMetaData cfm = Schema.instance.getCFMetaData(keyspace(), columnFamily()).clone();
        ColumnDefinition cd = cfm.getColumnDefinition(columnName.key);

        if (isCustom)
        {
            try
            {
                cd.setIndexType(IndexType.CUSTOM, props.getOptions());
            }
            catch (SyntaxException e)
            {
                throw new AssertionError(); // can't happen after validation.
            }
        }
        else if (cfm.getCfDef().isComposite)
        {
            cd.setIndexType(IndexType.COMPOSITES, Collections.<String, String>emptyMap());
        }
        else
        {
            cd.setIndexType(IndexType.KEYS, Collections.<String, String>emptyMap());
        }

        cd.setIndexName(indexName);
        cfm.addDefaultIndexNames();
        MigrationManager.announceColumnFamilyUpdate(cfm, false);
    }

    public ResultMessage.SchemaChange.Change changeType()
    {
        // Creating an index is akin to updating the CF
        return ResultMessage.SchemaChange.Change.UPDATED;
    }
}<|MERGE_RESOLUTION|>--- conflicted
+++ resolved
@@ -67,7 +67,6 @@
         if (cd == null)
             throw new InvalidRequestException("No column definition found for column " + columnName);
 
-<<<<<<< HEAD
         if (cd.getIndexType() != null)
             throw new InvalidRequestException("Index already exists");
 
@@ -75,36 +74,13 @@
         if (cfm.getCfDef().isCompact && cd.type != ColumnDefinition.Type.REGULAR)
             throw new InvalidRequestException(String.format("Secondary index on %s column %s is not yet supported for compact table", cd.type, columnName));
 
-        if (cd.getValidator().isCollection())
+        if (cd.getValidator().isCollection() && !isCustom)
             throw new InvalidRequestException("Indexes on collections are no yet supported");
 
         if (cd.type == ColumnDefinition.Type.PARTITION_KEY && (cd.componentIndex == null || cd.componentIndex == 0))
             throw new InvalidRequestException(String.format("Cannot add secondary index to already primarily indexed column %s", columnName));
 
         props.validate(isCustom);
-=======
-        switch (name.kind)
-        {
-            case KEY_ALIAS:
-            case COLUMN_ALIAS:
-                throw new InvalidRequestException(String.format("Cannot create index on PRIMARY KEY part %s", columnName));
-            case VALUE_ALIAS:
-                throw new InvalidRequestException(String.format("Cannot create index on column %s of compact CF", columnName));
-            case COLUMN_METADATA:
-                ColumnDefinition cd = cfm.getColumnDefinition(columnName.key);
-
-                if (cd.getIndexType() != null)
-                    throw new InvalidRequestException("Index already exists");
-
-                if (cd.getValidator().isCollection() && !isCustom)
-                    throw new InvalidRequestException("Indexes on collections are no yet supported");
-
-                props.validate(isCustom);
-                break;
-            default:
-                throw new AssertionError();
-        }
->>>>>>> ca3c75ec
     }
 
     public void announceMigration() throws InvalidRequestException, ConfigurationException
