/*
 * Licensed to the Apache Software Foundation (ASF) under one
 * or more contributor license agreements.  See the NOTICE file
 * distributed with this work for additional information
 * regarding copyright ownership.  The ASF licenses this file
 * to you under the Apache License, Version 2.0 (the
 * "License"); you may not use this file except in compliance
 * with the License.  You may obtain a copy of the License at
 *
 *     http://www.apache.org/licenses/LICENSE-2.0
 *
 * Unless required by applicable law or agreed to in writing, software
 * distributed under the License is distributed on an "AS IS" BASIS,
 * WITHOUT WARRANTIES OR CONDITIONS OF ANY KIND, either express or implied.
 * See the License for the specific language governing permissions and
 * limitations under the License.
 */

package org.apache.cassandra.distributed.impl;

import java.io.ByteArrayOutputStream;
import java.io.Closeable;
import java.io.File;
import java.io.IOException;
import java.io.PrintStream;
import java.net.InetSocketAddress;
import java.util.ArrayList;
import java.util.Collections;
import java.util.HashMap;
import java.util.List;
import java.util.Map;
import java.util.Objects;
import java.util.UUID;
import java.util.concurrent.CompletableFuture;
import java.util.concurrent.CopyOnWriteArrayList;
import java.util.concurrent.ExecutorService;
import java.util.concurrent.Future;
import java.util.concurrent.TimeoutException;
import java.util.function.Function;

import javax.management.ListenerNotFoundException;
import javax.management.Notification;
import javax.management.NotificationListener;

import com.google.common.annotations.VisibleForTesting;

import io.netty.util.concurrent.GlobalEventExecutor;
import org.apache.cassandra.batchlog.BatchlogManager;
import org.apache.cassandra.concurrent.ExecutorLocals;
import org.apache.cassandra.concurrent.ScheduledExecutors;
import org.apache.cassandra.concurrent.SharedExecutorPool;
import org.apache.cassandra.concurrent.Stage;
import org.apache.cassandra.config.Config;
import org.apache.cassandra.config.DatabaseDescriptor;
import org.apache.cassandra.cql3.CQLStatement;
import org.apache.cassandra.cql3.QueryHandler;
import org.apache.cassandra.cql3.QueryOptions;
import org.apache.cassandra.cql3.QueryProcessor;
import org.apache.cassandra.db.ColumnFamilyStore;
import org.apache.cassandra.db.Keyspace;
import org.apache.cassandra.db.Memtable;
import org.apache.cassandra.db.ReadResponse;
import org.apache.cassandra.db.SystemKeyspace;
import org.apache.cassandra.db.SystemKeyspaceMigrator40;
import org.apache.cassandra.db.commitlog.CommitLog;
import org.apache.cassandra.db.compaction.CompactionManager;
import org.apache.cassandra.dht.IPartitioner;
import org.apache.cassandra.dht.Token;
import org.apache.cassandra.distributed.api.ICluster;
import org.apache.cassandra.distributed.api.ICoordinator;
import org.apache.cassandra.distributed.api.IInstanceConfig;
import org.apache.cassandra.distributed.api.IInvokableInstance;
import org.apache.cassandra.distributed.api.IListen;
import org.apache.cassandra.distributed.api.IMessage;
import org.apache.cassandra.distributed.api.LogAction;
import org.apache.cassandra.distributed.api.NodeToolResult;
import org.apache.cassandra.distributed.api.SimpleQueryResult;
import org.apache.cassandra.distributed.mock.nodetool.InternalNodeProbe;
import org.apache.cassandra.distributed.mock.nodetool.InternalNodeProbeFactory;
import org.apache.cassandra.distributed.shared.InstanceClassLoader;
import org.apache.cassandra.gms.ApplicationState;
import org.apache.cassandra.gms.Gossiper;
import org.apache.cassandra.gms.VersionedValue;
import org.apache.cassandra.hints.HintsService;
import org.apache.cassandra.index.SecondaryIndexManager;
import org.apache.cassandra.io.sstable.IndexSummaryManager;
import org.apache.cassandra.io.sstable.format.SSTableReader;
import org.apache.cassandra.io.util.DataInputBuffer;
import org.apache.cassandra.io.util.DataOutputBuffer;
import org.apache.cassandra.io.util.FileUtils;
import org.apache.cassandra.locator.InetAddressAndPort;
import org.apache.cassandra.net.Message;
import org.apache.cassandra.net.MessagingService;
import org.apache.cassandra.net.Verb;
import org.apache.cassandra.schema.Schema;
import org.apache.cassandra.schema.SchemaConstants;
import org.apache.cassandra.service.ActiveRepairService;
import org.apache.cassandra.service.CassandraDaemon;
import org.apache.cassandra.service.ClientState;
import org.apache.cassandra.service.DefaultFSErrorHandler;
import org.apache.cassandra.service.PendingRangeCalculatorService;
import org.apache.cassandra.service.QueryState;
import org.apache.cassandra.service.StorageService;
import org.apache.cassandra.service.StorageServiceMBean;
import org.apache.cassandra.streaming.StreamReceiveTask;
import org.apache.cassandra.streaming.StreamTransferTask;
import org.apache.cassandra.streaming.async.StreamingInboundHandler;
import org.apache.cassandra.tools.Output;
import org.apache.cassandra.tools.NodeTool;
import org.apache.cassandra.tracing.TraceState;
import org.apache.cassandra.tracing.Tracing;
import org.apache.cassandra.transport.messages.ResultMessage;
import org.apache.cassandra.utils.DiagnosticSnapshotService;
import org.apache.cassandra.utils.ExecutorUtils;
import org.apache.cassandra.utils.FBUtilities;
import org.apache.cassandra.utils.JVMStabilityInspector;
import org.apache.cassandra.utils.Throwables;
import org.apache.cassandra.utils.concurrent.Ref;
import org.apache.cassandra.utils.memory.BufferPool;
import org.apache.cassandra.utils.progress.jmx.JMXBroadcastExecutor;

import static java.util.concurrent.TimeUnit.MINUTES;
import static org.apache.cassandra.distributed.api.Feature.GOSSIP;
import static org.apache.cassandra.distributed.api.Feature.NATIVE_PROTOCOL;
import static org.apache.cassandra.distributed.api.Feature.NETWORK;
import static org.apache.cassandra.distributed.impl.DistributedTestSnitch.fromCassandraInetAddressAndPort;
import static org.apache.cassandra.distributed.impl.DistributedTestSnitch.toCassandraInetAddressAndPort;

public class Instance extends IsolatedExecutor implements IInvokableInstance
{
    private static final Map<Class<?>, Function<Object, Object>> mapper = new HashMap<Class<?>, Function<Object, Object>>() {{
        this.put(IInstanceConfig.ParameterizedClass.class, (obj) -> {
            IInstanceConfig.ParameterizedClass pc = (IInstanceConfig.ParameterizedClass) obj;
            return new org.apache.cassandra.config.ParameterizedClass(pc.class_name, pc.parameters);
        });
    }};

    public final IInstanceConfig config;

    // should never be invoked directly, so that it is instantiated on other class loader;
    // only visible for inheritance
    Instance(IInstanceConfig config, ClassLoader classLoader)
    {
        super("node" + config.num(), classLoader);
        this.config = config;
        Object clusterId = Objects.requireNonNull(config.get("dtest.api.cluster_id"), "cluster_id is not defined");
        ClusterIDDefiner.setId("cluster-" + clusterId);
        InstanceIDDefiner.setInstanceId(config.num());
        FBUtilities.setBroadcastInetAddressAndPort(InetAddressAndPort.getByAddressOverrideDefaults(config.broadcastAddress().getAddress(),
                                                                                                   config.broadcastAddress().getPort()));

        // Set the config at instance creation, possibly before startup() has run on all other instances.
        // setMessagingVersions below will call runOnInstance which will instantiate
        // the MessagingService and dependencies preventing later changes to network parameters.
<<<<<<< HEAD
        Config.setOverrideLoadConfig(() -> loadConfig(config));

        // Enable streaming inbound handler tracking so they can be closed properly without leaking
        // the blocking IO thread.
        StreamingInboundHandler.trackInboundHandlers();
=======
        Config single = loadConfig(config);
        Config.setOverrideLoadConfig(() -> single);
>>>>>>> 34dde962
    }

    @Override
    public boolean getLogsEnabled()
    {
        return true;
    }

    @Override
    public LogAction logs()
    {
        // the path used is defined by test/conf/logback-dtest.xml and looks like the following
        // ./build/test/logs/${cassandra.testtag}/${suitename}/${cluster_id}/${instance_id}/system.log
        String tag = System.getProperty("cassandra.testtag", "cassandra.testtag_IS_UNDEFINED");
        String suite = System.getProperty("suitename", "suitename_IS_UNDEFINED");
        String clusterId = ClusterIDDefiner.getId();
        String instanceId = InstanceIDDefiner.getInstanceId();
        return new FileLogAction(new File(String.format("build/test/logs/%s/%s/%s/%s/system.log", tag, suite, clusterId, instanceId)));
    }

    @Override
    public IInstanceConfig config()
    {
        return config;
    }

    @Override
    public ICoordinator coordinator()
    {
        return new Coordinator(this);
    }

    public IListen listen()
    {
        return new Listen(this);
    }

    @Override
    public InetSocketAddress broadcastAddress() { return config.broadcastAddress(); }

    @Override
    public SimpleQueryResult executeInternalWithResult(String query, Object... args)
    {
        return sync(() -> {
            QueryHandler.Prepared prepared = QueryProcessor.prepareInternal(query);
            ResultMessage result = prepared.statement.executeLocally(QueryProcessor.internalQueryState(),
                                                                     QueryProcessor.makeInternalOptions(prepared.statement, args));
            return RowUtil.toQueryResult(result);
        }).call();
    }

    @Override
    public UUID schemaVersion()
    {
        // we do not use method reference syntax here, because we need to sync on the node-local schema instance
        //noinspection Convert2MethodRef
        return Schema.instance.getVersion();
    }

    public void startup()
    {
        throw new UnsupportedOperationException();
    }

    public boolean isShutdown()
    {
        return isolatedExecutor.isShutdown();
    }

    @Override
    public void schemaChangeInternal(String query)
    {
        sync(() -> {
            try
            {
                ClientState state = ClientState.forInternalCalls(SchemaConstants.SYSTEM_KEYSPACE_NAME);
                QueryState queryState = new QueryState(state);

                CQLStatement statement = QueryProcessor.parseStatement(query, queryState.getClientState());
                statement.validate(state);

                QueryOptions options = QueryOptions.forInternalCalls(Collections.emptyList());
                statement.executeLocally(queryState, options);
            }
            catch (Exception e)
            {
                throw new RuntimeException("Error setting schema for test (query was: " + query + ")", e);
            }
        }).run();
    }

    private void registerMockMessaging(ICluster cluster)
    {
        MessagingService.instance().outboundSink.add((message, to) -> {
            InetSocketAddress toAddr = fromCassandraInetAddressAndPort(to);
            cluster.get(toAddr).receiveMessage(serializeMessage(message.from(), to, message));
            return false;
        });
    }

    private void registerInboundFilter(ICluster cluster)
    {
        MessagingService.instance().inboundSink.add(message -> {
            IMessage serialized = serializeMessage(message.from(), toCassandraInetAddressAndPort(broadcastAddress()), message);
            int fromNum = cluster.get(serialized.from()).config().num();
            int toNum = config.num(); // since this instance is reciving the message, to will always be this instance
            return cluster.filters().permitInbound(fromNum, toNum, serialized);
        });
    }

    private void registerOutboundFilter(ICluster cluster)
    {
        MessagingService.instance().outboundSink.add((message, to) -> {
            IMessage serialzied = serializeMessage(message.from(), to, message);
            int fromNum = config.num(); // since this instance is sending the message, from will always be this instance
            int toNum = cluster.get(fromCassandraInetAddressAndPort(to)).config().num();
            return cluster.filters().permitOutbound(fromNum, toNum, serialzied);
        });
    }

    public void uncaughtException(Thread thread, Throwable throwable)
    {
        sync(CassandraDaemon::uncaughtException).accept(thread, throwable);
    }

    private static IMessage serializeMessage(InetAddressAndPort from, InetAddressAndPort to, Message<?> messageOut)
    {
        try (DataOutputBuffer out = new DataOutputBuffer(1024))
        {
            int version = MessagingService.instance().versions.get(to);
            Message.serializer.serialize(messageOut, out, version);
            byte[] bytes = out.toByteArray();
            if (messageOut.serializedSize(version) != bytes.length)
                throw new AssertionError(String.format("Message serializedSize(%s) does not match what was written with serialize(out, %s) for verb %s and serializer %s; " +
                                                       "expected %s, actual %s", version, version, messageOut.verb(), messageOut.serializer.getClass(),
                                                       messageOut.serializedSize(version), bytes.length));
            return new MessageImpl(messageOut.verb().id, bytes, messageOut.id(), version, fromCassandraInetAddressAndPort(from));
        }
        catch (IOException e)
        {
            throw new RuntimeException(e);
        }
    }

    @VisibleForTesting
    public static Message<?> deserializeMessage(IMessage message)
    {
        try (DataInputBuffer in = new DataInputBuffer(message.bytes()))
        {
            return Message.serializer.deserialize(in, toCassandraInetAddressAndPort(message.from()), message.version());
        }
        catch (Throwable t)
        {
            throw new RuntimeException("Can not deserialize message " + message, t);
        }
    }

    @Override
    public void receiveMessage(IMessage message)
    {
        sync(() -> {
            if (message.version() > MessagingService.current_version)
            {
                throw new IllegalStateException(String.format("Node%d received message version %d but current version is %d",
                                                              this.config.num(),
                                                              message.version(),
                                                              MessagingService.current_version));
            }

            Message<?> messageIn = deserializeMessage(message);
            Message.Header header = messageIn.header;
            TraceState state = Tracing.instance.initializeFromMessage(header);
            if (state != null) state.trace("{} message received from {}", header.verb, header.from);
            header.verb.stage.execute(() -> MessagingService.instance().inboundSink.accept(messageIn),
                                      ExecutorLocals.create(state));
        }).run();
    }

    public int getMessagingVersion()
    {
        return callsOnInstance(() -> MessagingService.current_version).call();
    }

    @Override
    public void setMessagingVersion(InetSocketAddress endpoint, int version)
    {
        MessagingService.instance().versions.set(toCassandraInetAddressAndPort(endpoint), version);
    }

    public void flush(String keyspace)
    {
        runOnInstance(() -> FBUtilities.waitOnFutures(Keyspace.open(keyspace).flush()));
    }

    public void forceCompact(String keyspace, String table)
    {
        runOnInstance(() -> {
            try
            {
                Keyspace.open(keyspace).getColumnFamilyStore(table).forceMajorCompaction();
            }
            catch (Exception e)
            {
                throw new RuntimeException(e);
            }
        });
    }

    @Override
    public void startup(ICluster cluster)
    {
        sync(() -> {
            try
            {
                if (config.has(GOSSIP))
                {
                    // TODO: hacky
                    System.setProperty("cassandra.ring_delay_ms", "5000");
                    System.setProperty("cassandra.consistent.rangemovement", "false");
                    System.setProperty("cassandra.consistent.simultaneousmoves.allow", "true");
                }

                mkdirs();

                assert config.networkTopology().contains(config.broadcastAddress()) : String.format("Network topology %s doesn't contain the address %s",
                                                                                                    config.networkTopology(), config.broadcastAddress());
                DistributedTestSnitch.assign(config.networkTopology());

                DatabaseDescriptor.daemonInitialization();
                FileUtils.setFSErrorHandler(new DefaultFSErrorHandler());
                DatabaseDescriptor.createAllDirectories();
                CommitLog.instance.start();

                // We need to persist this as soon as possible after startup checks.
                // This should be the first write to SystemKeyspace (CASSANDRA-11742)
                SystemKeyspace.persistLocalMetadata();
                SystemKeyspaceMigrator40.migrate();

                try
                {
                    // load schema from disk
                    Schema.instance.loadFromDisk();
                }
                catch (Exception e)
                {
                    throw e;
                }

                Keyspace.setInitialized();

                // Replay any CommitLogSegments found on disk
                try
                {
                    CommitLog.instance.recoverSegmentsOnDisk();
                }
                catch (IOException e)
                {
                    throw new RuntimeException(e);
                }

                Verb.REQUEST_RSP.unsafeSetSerializer(() -> ReadResponse.serializer);

                if (config.has(NETWORK))
                {
                    MessagingService.instance().listen();
                }
                else
                {
                    // Even though we don't use MessagingService, access the static SocketFactory
                    // instance here so that we start the static event loop state
//                    -- not sure what that means?  SocketFactory.instance.getClass();
                    registerMockMessaging(cluster);
                }
                registerInboundFilter(cluster);
                registerOutboundFilter(cluster);

                JVMStabilityInspector.replaceKiller(new InstanceKiller());

                // TODO: this is more than just gossip
                StorageService.instance.registerDaemon(CassandraDaemon.getInstanceForTesting());
                if (config.has(GOSSIP))
                {
                    StorageService.instance.initServer();
                    StorageService.instance.removeShutdownHook();
                    Gossiper.waitToSettle();
                }
                else
                {
                    initializeRing(cluster);
                }

                StorageService.instance.ensureTraceKeyspace();

                SystemKeyspace.finishStartup();

                CassandraDaemon.getInstanceForTesting().setupCompleted();

                if (config.has(NATIVE_PROTOCOL))
                {
<<<<<<< HEAD
                    // Start up virtual table support
                    CassandraDaemon.getInstanceForTesting().setupVirtualKeyspaces();

                    CassandraDaemon.getInstanceForTesting().initializeNativeTransport();
                    CassandraDaemon.getInstanceForTesting().startNativeTransport();
                    StorageService.instance.setRpcReady(true);
=======
                    CassandraDaemon.getInstanceForTesting().initializeClientTransports();
                    CassandraDaemon.getInstanceForTesting().start();
>>>>>>> 34dde962
                }

                if (!FBUtilities.getBroadcastAddressAndPort().address.equals(broadcastAddress().getAddress()) ||
                    FBUtilities.getBroadcastAddressAndPort().port != broadcastAddress().getPort())
                    throw new IllegalStateException(String.format("%s != %s", FBUtilities.getBroadcastAddressAndPort(), broadcastAddress()));

                ActiveRepairService.instance.start();
            }
            catch (Throwable t)
            {
                if (t instanceof RuntimeException)
                    throw (RuntimeException) t;
                throw new RuntimeException(t);
            }
        }).run();
    }

    private void mkdirs()
    {
        new File(config.getString("saved_caches_directory")).mkdirs();
        new File(config.getString("hints_directory")).mkdirs();
        new File(config.getString("commitlog_directory")).mkdirs();
        for (String dir : (String[]) config.get("data_file_directories"))
            new File(dir).mkdirs();
    }

    private Config loadConfig(IInstanceConfig overrides)
    {
        Config config = new Config();
        overrides.propagate(config, mapper);
        return config;
    }

    private void initializeRing(ICluster cluster)
    {
        // This should be done outside instance in order to avoid serializing config
        String partitionerName = config.getString("partitioner");
        List<String> initialTokens = new ArrayList<>();
        List<InetSocketAddress> hosts = new ArrayList<>();
        List<UUID> hostIds = new ArrayList<>();
        for (int i = 1 ; i <= cluster.size() ; ++i)
        {
            IInstanceConfig config = cluster.get(i).config();
            initialTokens.add(config.getString("initial_token"));
            hosts.add(config.broadcastAddress());
            hostIds.add(config.hostId());
        }

        try
        {
            IPartitioner partitioner = FBUtilities.newPartitioner(partitionerName);
            StorageService storageService = StorageService.instance;
            List<Token> tokens = new ArrayList<>();
            for (String token : initialTokens)
                tokens.add(partitioner.getTokenFactory().fromString(token));

            for (int i = 0; i < tokens.size(); i++)
            {
                InetSocketAddress ep = hosts.get(i);
                InetAddressAndPort addressAndPort = toCassandraInetAddressAndPort(ep);
                UUID hostId = hostIds.get(i);
                Token token = tokens.get(i);
                Gossiper.runInGossipStageBlocking(() -> {
                    Gossiper.instance.initializeNodeUnsafe(addressAndPort, hostId, 1);
                    Gossiper.instance.injectApplicationState(addressAndPort,
                                                             ApplicationState.TOKENS,
                                                             new VersionedValue.VersionedValueFactory(partitioner).tokens(Collections.singleton(token)));
                    storageService.onChange(addressAndPort,
                                            ApplicationState.STATUS_WITH_PORT,
                                            new VersionedValue.VersionedValueFactory(partitioner).normal(Collections.singleton(token)));
                    storageService.onChange(addressAndPort,
                                            ApplicationState.STATUS,
                                            new VersionedValue.VersionedValueFactory(partitioner).normal(Collections.singleton(token)));
                    Gossiper.instance.realMarkAlive(addressAndPort, Gossiper.instance.getEndpointStateForEndpoint(addressAndPort));
                });

                int messagingVersion = cluster.get(ep).isShutdown()
                                       ? MessagingService.current_version
                                       : Math.min(MessagingService.current_version, cluster.get(ep).getMessagingVersion());
                MessagingService.instance().versions.set(addressAndPort, messagingVersion);
            }

            // check that all nodes are in token metadata
            for (int i = 0; i < tokens.size(); ++i)
                assert storageService.getTokenMetadata().isMember(toCassandraInetAddressAndPort(hosts.get(i)));
        }
        catch (Throwable e) // UnknownHostException
        {
            throw new RuntimeException(e);
        }
    }

    public Future<Void> shutdown()
    {
        return shutdown(true);
    }

    @Override
    public Future<Void> shutdown(boolean graceful)
    {
        Future<?> future = async((ExecutorService executor) -> {
            Throwable error = null;

            error = parallelRun(error, executor,
                    () -> StorageService.instance.setRpcReady(false),
                    CassandraDaemon.getInstanceForTesting()::destroyClientTransports);

            if (config.has(GOSSIP) || config.has(NETWORK))
            {
                StorageService.instance.shutdownServer();
            }

            error = parallelRun(error, executor,
                                () -> Gossiper.instance.stopShutdownAndWait(1L, MINUTES),
                                CompactionManager.instance::forceShutdown,
                                () -> BatchlogManager.instance.shutdownAndWait(1L, MINUTES),
                                HintsService.instance::shutdownBlocking,
                                StreamingInboundHandler::shutdown,
                                () -> StreamReceiveTask.shutdownAndWait(1L, MINUTES),
                                () -> StreamTransferTask.shutdownAndWait(1L, MINUTES),
                                () -> SecondaryIndexManager.shutdownAndWait(1L, MINUTES),
                                () -> IndexSummaryManager.instance.shutdownAndWait(1L, MINUTES),
                                () -> ColumnFamilyStore.shutdownExecutorsAndWait(1L, MINUTES),
                                () -> PendingRangeCalculatorService.instance.shutdownAndWait(1L, MINUTES),
                                () -> BufferPool.shutdownLocalCleaner(1L, MINUTES),
                                () -> Ref.shutdownReferenceReaper(1L, MINUTES),
                                () -> Memtable.MEMORY_POOL.shutdownAndWait(1L, MINUTES),
                                () -> DiagnosticSnapshotService.instance.shutdownAndWait(1L, MINUTES),
                                () -> ScheduledExecutors.shutdownAndWait(1L, MINUTES),
                                () -> SSTableReader.shutdownBlocking(1L, MINUTES),
                                () -> shutdownAndWait(Collections.singletonList(ActiveRepairService.repairCommandExecutor())),
                                () -> ScheduledExecutors.shutdownAndWait(1L, MINUTES)
            );

            error = parallelRun(error, executor,
<<<<<<< HEAD
                                CommitLog.instance::shutdownBlocking,
                                () -> MessagingService.instance().shutdown(1L, MINUTES, false, true)
=======
                                () -> ScheduledExecutors.shutdownAndWait(1L, MINUTES),
                                (IgnoreThrowingRunnable) MessagingService.instance()::shutdown
>>>>>>> 34dde962
            );
            error = parallelRun(error, executor,
                                () -> GlobalEventExecutor.INSTANCE.awaitInactivity(1l, MINUTES),
                                () -> Stage.shutdownAndWait(1L, MINUTES),
                                () -> SharedExecutorPool.SHARED.shutdownAndWait(1L, MINUTES)
            );
            error = parallelRun(error, executor,
                                () -> shutdownAndWait(Collections.singletonList(JMXBroadcastExecutor.executor))
            );

            Throwables.maybeFail(error);
        }).apply(isolatedExecutor);

        return CompletableFuture.runAsync(ThrowingRunnable.toRunnable(future::get), isolatedExecutor)
                                .thenRun(super::shutdown);
    }

    public int liveMemberCount()
    {
        return sync(() -> {
            if (!DatabaseDescriptor.isDaemonInitialized() || !Gossiper.instance.isEnabled())
                return 0;
            return Gossiper.instance.getLiveMembers().size();
        }).call();
    }

    public NodeToolResult nodetoolResult(boolean withNotifications, String... commandAndArgs)
    {
        return sync(() -> {
            try (CapturingOutput output = new CapturingOutput())
            {
                DTestNodeTool nodetool = new DTestNodeTool(withNotifications, output.delegate);
                int rc = nodetool.execute(commandAndArgs);
                return new NodeToolResult(commandAndArgs, rc,
                                          new ArrayList<>(nodetool.notifications.notifications),
                                          nodetool.latestError,
                                          output.getOutString(),
                                          output.getErrString());
            }
        }).call();
    }

    private static class CapturingOutput implements Closeable
    {
        @SuppressWarnings("resource")
        private final ByteArrayOutputStream outBase = new ByteArrayOutputStream();
        @SuppressWarnings("resource")
        private final ByteArrayOutputStream errBase = new ByteArrayOutputStream();

        public final PrintStream out;
        public final PrintStream err;
        private final Output delegate;

        public CapturingOutput()
        {
            PrintStream out = new PrintStream(outBase, true);
            PrintStream err = new PrintStream(errBase, true);
            this.delegate = new Output(out, err);
            this.out = out;
            this.err = err;
        }

        public String getOutString()
        {
            out.flush();
            return outBase.toString();
        }

        public String getErrString()
        {
            err.flush();
            return errBase.toString();
        }

        public void close()
        {
            out.close();
            err.close();
        }
    }

    public static class DTestNodeTool extends NodeTool {
        private final StorageServiceMBean storageProxy;
        private final CollectingNotificationListener notifications = new CollectingNotificationListener();

        private Throwable latestError;

        public DTestNodeTool(boolean withNotifications, Output output) {
            super(new InternalNodeProbeFactory(withNotifications), output);
            storageProxy = new InternalNodeProbe(withNotifications).getStorageService();
            storageProxy.addNotificationListener(notifications, null, null);
        }

        public List<Notification> getNotifications()
        {
            return new ArrayList<>(notifications.notifications);
        }

        public Throwable getLatestError()
        {
            return latestError;
        }

        public int execute(String... args)
        {
            try
            {
                return super.execute(args);
            }
            finally
            {
                try
                {
                    storageProxy.removeNotificationListener(notifications, null, null);
                }
                catch (ListenerNotFoundException e)
                {
                    // ignored
                }
            }
        }

        protected void badUse(Exception e)
        {
            super.badUse(e);
            latestError = e;
        }

        protected void err(Throwable e)
        {
            super.err(e);
            latestError = e;
        }
    }

    private static final class CollectingNotificationListener implements NotificationListener
    {
        private final List<Notification> notifications = new CopyOnWriteArrayList<>();

        public void handleNotification(Notification notification, Object handback)
        {
            notifications.add(notification);
        }
    }

    public long killAttempts()
    {
        return callOnInstance(InstanceKiller::getKillAttempts);
    }

    private static void shutdownAndWait(List<ExecutorService> executors) throws TimeoutException, InterruptedException
    {
        ExecutorUtils.shutdownNow(executors);
        ExecutorUtils.awaitTermination(1L, MINUTES, executors);
    }

    private static Throwable parallelRun(Throwable accumulate, ExecutorService runOn, ThrowingRunnable ... runnables)
    {
        List<Future<Throwable>> results = new ArrayList<>();
        for (ThrowingRunnable runnable : runnables)
        {
            results.add(runOn.submit(() -> {
                try
                {
                    runnable.run();
                    return null;
                }
                catch (Throwable t)
                {
                    return t;
                }
            }));
        }
        for (Future<Throwable> future : results)
        {
            try
            {
                Throwable t = future.get();
                if (t != null)
                    throw t;
            }
            catch (Throwable t)
            {
                accumulate = Throwables.merge(accumulate, t);
            }
        }
        return accumulate;
    }

    @FunctionalInterface
    private interface IgnoreThrowingRunnable extends ThrowingRunnable
    {
        void doRun() throws Throwable;

        @Override
        default void run()
        {
            try
            {
                doRun();
            }
            catch (Throwable e)
            {
                JVMStabilityInspector.inspectThrowable(e);
            }
        }
    }
}<|MERGE_RESOLUTION|>--- conflicted
+++ resolved
@@ -152,16 +152,12 @@
         // Set the config at instance creation, possibly before startup() has run on all other instances.
         // setMessagingVersions below will call runOnInstance which will instantiate
         // the MessagingService and dependencies preventing later changes to network parameters.
-<<<<<<< HEAD
-        Config.setOverrideLoadConfig(() -> loadConfig(config));
+        Config single = loadConfig(config);
+        Config.setOverrideLoadConfig(() -> single);
 
         // Enable streaming inbound handler tracking so they can be closed properly without leaking
         // the blocking IO thread.
         StreamingInboundHandler.trackInboundHandlers();
-=======
-        Config single = loadConfig(config);
-        Config.setOverrideLoadConfig(() -> single);
->>>>>>> 34dde962
     }
 
     @Override
@@ -410,6 +406,9 @@
                     throw e;
                 }
 
+                // Start up virtual table support
+                CassandraDaemon.getInstanceForTesting().setupVirtualKeyspaces();
+
                 Keyspace.setInitialized();
 
                 // Replay any CommitLogSegments found on disk
@@ -461,17 +460,8 @@
 
                 if (config.has(NATIVE_PROTOCOL))
                 {
-<<<<<<< HEAD
-                    // Start up virtual table support
-                    CassandraDaemon.getInstanceForTesting().setupVirtualKeyspaces();
-
-                    CassandraDaemon.getInstanceForTesting().initializeNativeTransport();
-                    CassandraDaemon.getInstanceForTesting().startNativeTransport();
-                    StorageService.instance.setRpcReady(true);
-=======
                     CassandraDaemon.getInstanceForTesting().initializeClientTransports();
                     CassandraDaemon.getInstanceForTesting().start();
->>>>>>> 34dde962
                 }
 
                 if (!FBUtilities.getBroadcastAddressAndPort().address.equals(broadcastAddress().getAddress()) ||
@@ -607,13 +597,9 @@
             );
 
             error = parallelRun(error, executor,
-<<<<<<< HEAD
                                 CommitLog.instance::shutdownBlocking,
-                                () -> MessagingService.instance().shutdown(1L, MINUTES, false, true)
-=======
-                                () -> ScheduledExecutors.shutdownAndWait(1L, MINUTES),
-                                (IgnoreThrowingRunnable) MessagingService.instance()::shutdown
->>>>>>> 34dde962
+                                // can only shutdown message once, so if the test shutsdown an instance, then ignore the failure
+                                (IgnoreThrowingRunnable) () -> MessagingService.instance().shutdown(1L, MINUTES, false, true)
             );
             error = parallelRun(error, executor,
                                 () -> GlobalEventExecutor.INSTANCE.awaitInactivity(1l, MINUTES),
