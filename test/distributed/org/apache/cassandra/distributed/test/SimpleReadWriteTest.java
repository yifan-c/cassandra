--- conflicted
+++ resolved
@@ -126,9 +126,6 @@
         }
     }
 
-    /**
-     * If a node receives a mutation for a column it's not aware of, it should fail, since it can't write the data.
-     */
     @Test
     public void readRepairTimeoutTest() throws Throwable
     {
@@ -180,7 +177,6 @@
             cluster.get(1).executeInternal("INSERT INTO " + KEYSPACE + ".tbl (pk, ck, v) VALUES (1, 1, 1) USING TIMESTAMP 43");
             cluster.get(3).executeInternal("INSERT INTO " + KEYSPACE + ".tbl (pk, ck, v) VALUES (1, 1, 1) USING TIMESTAMP 43");
 
-<<<<<<< HEAD
             // node 2 is different because of the timestamp; a repair is needed
             cluster.get(2).executeInternal("INSERT INTO " + KEYSPACE + ".tbl (pk, ck, v) VALUES (1, 1, 1) USING TIMESTAMP 42");
 
@@ -213,24 +209,19 @@
 
             // 2 was not repaired (message was dropped), so still has old data
             assertRows(cluster.get(2).executeInternal("SELECT pk, ck, v, WRITETIME(v) FROM " + KEYSPACE + ".tbl WHERE pk = 1"), row(1, 1, 1, 42L));
-=======
-        Exception thrown = null;
-        try
-        {
-            cluster.coordinator(1).execute("INSERT INTO " + KEYSPACE + ".tbl (pk, ck, v1, v2) VALUES (2, 2, 2, 2)",
-                                           ConsistencyLevel.ALL);
->>>>>>> 9bf1ab1a
-        }
-    }
-
+        }
+    }
+
+    /**
+     * If a node receives a mutation for a column it's not aware of, it should fail, since it can't write the data.
+     */
     @Test
     public void writeWithSchemaDisagreement() throws Throwable
     {
-        try (ICluster cluster = init(builder().withNodes(3).withConfig(config -> config.with(NETWORK)).start()))
+        try (Cluster cluster = init(builder().withNodes(3).withConfig(config -> config.with(NETWORK)).start()))
         {
             cluster.schemaChange("CREATE TABLE " + KEYSPACE + ".tbl (pk int, ck int, v1 int, PRIMARY KEY (pk, ck))");
 
-<<<<<<< HEAD
             cluster.get(1).executeInternal("INSERT INTO " + KEYSPACE + ".tbl (pk, ck, v1) VALUES (1, 1, 1)");
             cluster.get(2).executeInternal("INSERT INTO " + KEYSPACE + ".tbl (pk, ck, v1) VALUES (1, 1, 1)");
             cluster.get(3).executeInternal("INSERT INTO " + KEYSPACE + ".tbl (pk, ck, v1) VALUES (1, 1, 1)");
@@ -241,7 +232,7 @@
             try
             {
                 cluster.coordinator(1).execute("INSERT INTO " + KEYSPACE + ".tbl (pk, ck, v1, v2) VALUES (2, 2, 2, 2)",
-                                              ConsistencyLevel.QUORUM);
+                                              ConsistencyLevel.ALL);
                 fail("Should have failed because of schema disagreement.");
             }
             catch (Exception e)
@@ -255,10 +246,6 @@
 
             }
         }
-=======
-        Assert.assertTrue(thrown.getMessage().contains("Exception occurred on node"));
-        Assert.assertTrue(thrown.getCause().getCause().getCause().getMessage().contains("Unknown column v2"));
->>>>>>> 9bf1ab1a
     }
 
     /**
@@ -267,31 +254,31 @@
     @Test
     public void writeWithSchemaDisagreement2() throws Throwable
     {
-        cluster.schemaChange("CREATE TABLE " + KEYSPACE + ".tbl (pk int, ck int, v1 int, v2 int, PRIMARY KEY (pk, ck))");
-
-        cluster.get(1).executeInternal("INSERT INTO " + KEYSPACE + ".tbl (pk, ck, v1, v2) VALUES (1, 1, 1, 1)");
-        cluster.get(2).executeInternal("INSERT INTO " + KEYSPACE + ".tbl (pk, ck, v1, v2) VALUES (1, 1, 1, 1)");
-        cluster.get(3).executeInternal("INSERT INTO " + KEYSPACE + ".tbl (pk, ck, v1, v2) VALUES (1, 1, 1, 1)");
-
-        for (int i=0; i<cluster.size(); i++)
-            cluster.get(i+1).flush(KEYSPACE);;
-
-        // Introduce schema disagreement
-        cluster.schemaChange("ALTER TABLE " + KEYSPACE + ".tbl DROP v2", 1);
-
-        // execute a write including the dropped column where the coordinator is not yet aware of the drop
-        // all nodes should process this without error
-        cluster.coordinator(2).execute("INSERT INTO " + KEYSPACE + ".tbl (pk, ck, v1, v2) VALUES (2, 2, 2, 2)",
-                                           ConsistencyLevel.ALL);
-        // and flushing should also be fine
-        for (int i=0; i<cluster.size(); i++)
-            cluster.get(i+1).flush(KEYSPACE);;
-        // the results of reads will vary depending on whether the coordinator has seen the schema change
-        // note: read repairs will propagate the v2 value to node1, but this is safe and handled correctly
-        assertRows(cluster.coordinator(2).execute("SELECT * FROM " + KEYSPACE + ".tbl", ConsistencyLevel.ALL),
-                   rows(row(1,1,1,1), row(2,2,2,2)));
-        assertRows(cluster.coordinator(1).execute("SELECT * FROM " + KEYSPACE + ".tbl", ConsistencyLevel.ALL),
-                   rows(row(1,1,1), row(2,2,2)));
+        try (Cluster cluster = init(builder().withNodes(3).withConfig(config -> config.with(NETWORK)).start()))
+        {
+            cluster.schemaChange("CREATE TABLE " + KEYSPACE + ".tbl (pk int, ck int, v1 int, v2 int, PRIMARY KEY (pk, ck))");
+
+            cluster.get(1).executeInternal("INSERT INTO " + KEYSPACE + ".tbl (pk, ck, v1, v2) VALUES (1, 1, 1, 1)");
+            cluster.get(2).executeInternal("INSERT INTO " + KEYSPACE + ".tbl (pk, ck, v1, v2) VALUES (1, 1, 1, 1)");
+            cluster.get(3).executeInternal("INSERT INTO " + KEYSPACE + ".tbl (pk, ck, v1, v2) VALUES (1, 1, 1, 1)");
+            cluster.forEach((instance) -> instance.flush(KEYSPACE));
+
+            // Introduce schema disagreement
+            cluster.schemaChange("ALTER TABLE " + KEYSPACE + ".tbl DROP v2", 1);
+
+            // execute a write including the dropped column where the coordinator is not yet aware of the drop
+            // all nodes should process this without error
+            cluster.coordinator(2).execute("INSERT INTO " + KEYSPACE + ".tbl (pk, ck, v1, v2) VALUES (2, 2, 2, 2)",
+                                               ConsistencyLevel.ALL);
+            // and flushing should also be fine
+            cluster.forEach((instance) -> instance.flush(KEYSPACE));
+            // the results of reads will vary depending on whether the coordinator has seen the schema change
+            // note: read repairs will propagate the v2 value to node1, but this is safe and handled correctly
+            assertRows(cluster.coordinator(2).execute("SELECT * FROM " + KEYSPACE + ".tbl", ConsistencyLevel.ALL),
+                       rows(row(1,1,1,1), row(2,2,2,2)));
+            assertRows(cluster.coordinator(1).execute("SELECT * FROM " + KEYSPACE + ".tbl", ConsistencyLevel.ALL),
+                       rows(row(1,1,1), row(2,2,2)));
+        }
     }
 
     /**
@@ -311,27 +298,10 @@
             // Introduce schema disagreement
             cluster.schemaChange("ALTER TABLE " + KEYSPACE + ".tbl ADD v2 int", 1);
 
-<<<<<<< HEAD
-            try
-            {
-                cluster.coordinator(1).execute("SELECT * FROM " + KEYSPACE + ".tbl WHERE pk = 1", ConsistencyLevel.ALL);
-                fail("Should have failed because of schema disagreement.");
-            }
-            catch (Exception e)
-            {
-                // for some reason, we get weird errors when trying to check class directly
-                // I suppose it has to do with some classloader manipulation going on
-                Assert.assertTrue(e.getClass().toString().contains("ReadFailureException"));
-                // we may see 1 or 2 failures in here, because of the fail-fast behavior of ReadCallback
-                Assert.assertTrue(e.getMessage().contains("INCOMPATIBLE_SCHEMA from ") &&
-                                  (e.getMessage().contains("/127.0.0.2") || e.getMessage().contains("/127.0.0.3")));
-            }
-
-        }
-=======
-        // this write shouldn't cause any problems because it doesn't write to the new column
-        cluster.coordinator(1).execute("INSERT INTO " + KEYSPACE + ".tbl (pk, ck, v1) VALUES (2, 2, 2)",
-                                       ConsistencyLevel.ALL);
+            // this write shouldn't cause any problems because it doesn't write to the new column
+            cluster.coordinator(1).execute("INSERT INTO " + KEYSPACE + ".tbl (pk, ck, v1) VALUES (2, 2, 2)",
+                                           ConsistencyLevel.ALL);
+        }
     }
 
     /**
@@ -340,18 +310,20 @@
     @Test
     public void readWithSchemaDisagreement() throws Throwable
     {
-        cluster.schemaChange("CREATE TABLE " + KEYSPACE + ".tbl (pk int, ck int, v1 int, PRIMARY KEY (pk, ck))");
-
-        cluster.get(1).executeInternal("INSERT INTO " + KEYSPACE + ".tbl (pk, ck, v1) VALUES (1, 1, 1)");
-        cluster.get(2).executeInternal("INSERT INTO " + KEYSPACE + ".tbl (pk, ck, v1) VALUES (1, 1, 1)");
-        cluster.get(3).executeInternal("INSERT INTO " + KEYSPACE + ".tbl (pk, ck, v1) VALUES (1, 1, 1)");
-
-        // Introduce schema disagreement
-        cluster.schemaChange("ALTER TABLE " + KEYSPACE + ".tbl ADD v2 int", 1);
-
-        Object[][] expected = new Object[][]{new Object[]{1, 1, 1, null}};
-        assertRows(cluster.coordinator(1).execute("SELECT * FROM " + KEYSPACE + ".tbl WHERE pk = 1", ConsistencyLevel.ALL), expected);
->>>>>>> 9bf1ab1a
+        try (ICluster cluster = init(builder().withNodes(3).withConfig(config -> config.with(NETWORK)).start()))
+        {
+            cluster.schemaChange("CREATE TABLE " + KEYSPACE + ".tbl (pk int, ck int, v1 int, PRIMARY KEY (pk, ck))");
+
+            cluster.get(1).executeInternal("INSERT INTO " + KEYSPACE + ".tbl (pk, ck, v1) VALUES (1, 1, 1)");
+            cluster.get(2).executeInternal("INSERT INTO " + KEYSPACE + ".tbl (pk, ck, v1) VALUES (1, 1, 1)");
+            cluster.get(3).executeInternal("INSERT INTO " + KEYSPACE + ".tbl (pk, ck, v1) VALUES (1, 1, 1)");
+
+            // Introduce schema disagreement
+            cluster.schemaChange("ALTER TABLE " + KEYSPACE + ".tbl ADD v2 int", 1);
+
+            Object[][] expected = new Object[][]{new Object[]{1, 1, 1, null}};
+            assertRows(cluster.coordinator(1).execute("SELECT * FROM " + KEYSPACE + ".tbl WHERE pk = 1", ConsistencyLevel.ALL), expected);
+        }
     }
 
     @Test
