/*
 * Licensed to the Apache Software Foundation (ASF) under one
 * or more contributor license agreements.  See the NOTICE file
 * distributed with this work for additional information
 * regarding copyright ownership.  The ASF licenses this file
 * to you under the Apache License, Version 2.0 (the
 * "License"); you may not use this file except in compliance
 * with the License.  You may obtain a copy of the License at
 *
 *     http://www.apache.org/licenses/LICENSE-2.0
 *
 * Unless required by applicable law or agreed to in writing, software
 * distributed under the License is distributed on an "AS IS" BASIS,
 * WITHOUT WARRANTIES OR CONDITIONS OF ANY KIND, either express or implied.
 * See the License for the specific language governing permissions and
 * limitations under the License.
 */
package org.apache.cassandra.io.sstable;

import java.io.File;
import java.io.IOException;
import java.nio.ByteBuffer;
import java.util.*;
import java.util.concurrent.ExecutionException;
import java.util.concurrent.ThreadLocalRandom;
<<<<<<< HEAD
import java.util.concurrent.TimeUnit;
=======
import java.util.concurrent.atomic.AtomicInteger;
>>>>>>> 72acbcd0

import com.google.common.collect.Iterables;
import com.google.common.collect.Sets;
import org.junit.After;
import org.junit.AfterClass;
import org.junit.BeforeClass;
import com.google.common.util.concurrent.Uninterruptibles;
import org.junit.Test;

import org.apache.cassandra.SchemaLoader;
import org.apache.cassandra.Util;
<<<<<<< HEAD
import org.apache.cassandra.config.Config;
import org.apache.cassandra.config.DatabaseDescriptor;
import org.apache.cassandra.config.KSMetaData;
=======
import org.apache.cassandra.config.DatabaseDescriptor;
>>>>>>> 72acbcd0
import org.apache.cassandra.db.*;
import org.apache.cassandra.db.compaction.AbstractCompactedRow;
import org.apache.cassandra.db.compaction.AbstractCompactionStrategy;
import org.apache.cassandra.db.compaction.CompactionController;
import org.apache.cassandra.db.compaction.CompactionManager;
import org.apache.cassandra.db.compaction.LazilyCompactedRow;
import org.apache.cassandra.db.compaction.OperationType;
import org.apache.cassandra.exceptions.ConfigurationException;
import org.apache.cassandra.io.util.FileUtils;
import org.apache.cassandra.io.sstable.format.SSTableReader;
import org.apache.cassandra.io.sstable.format.SSTableWriter;
import org.apache.cassandra.locator.SimpleStrategy;
import org.apache.cassandra.db.compaction.SSTableSplitter;
import org.apache.cassandra.db.lifecycle.LifecycleTransaction;
import org.apache.cassandra.dht.Range;
import org.apache.cassandra.dht.Token;
import org.apache.cassandra.metrics.StorageMetrics;
import org.apache.cassandra.notifications.INotification;
import org.apache.cassandra.notifications.INotificationConsumer;
import org.apache.cassandra.notifications.SSTableListChangedNotification;
import org.apache.cassandra.service.StorageService;
import org.apache.cassandra.streaming.StreamSession;
import org.apache.cassandra.utils.ByteBufferUtil;
import org.apache.cassandra.utils.FBUtilities;
import org.apache.cassandra.utils.Pair;

import static org.junit.Assert.*;

public class SSTableRewriterTest extends SchemaLoader
{
    private static final String KEYSPACE = "SSTableRewriterTest";
    private static final String CF = "Standard1";

    private static Config.DiskAccessMode standardMode;
    private static Config.DiskAccessMode indexMode;

    @BeforeClass
    public static void defineSchema() throws ConfigurationException
    {
        if (FBUtilities.isWindows())
        {
            standardMode = DatabaseDescriptor.getDiskAccessMode();
            indexMode = DatabaseDescriptor.getIndexAccessMode();

            DatabaseDescriptor.setDiskAccessMode(Config.DiskAccessMode.standard);
            DatabaseDescriptor.setIndexAccessMode(Config.DiskAccessMode.standard);
        }

        SchemaLoader.prepareServer();
        SchemaLoader.createKeyspace(KEYSPACE,
                SimpleStrategy.class,
                KSMetaData.optsWithRF(1),
                SchemaLoader.standardCFMD(KEYSPACE, CF));
    }

    @AfterClass
    public static void revertDiskAccess()
    {
        DatabaseDescriptor.setDiskAccessMode(standardMode);
        DatabaseDescriptor.setIndexAccessMode(indexMode);
    }

    @After
    public void truncateCF()
    {
        Keyspace keyspace = Keyspace.open(KEYSPACE);
        ColumnFamilyStore store = keyspace.getColumnFamilyStore(CF);
        store.truncateBlocking();
        SSTableDeletingTask.waitForDeletions();
    }

    @Test
    public void basicTest() throws InterruptedException
    {
        Keyspace keyspace = Keyspace.open(KEYSPACE);
        ColumnFamilyStore cfs = keyspace.getColumnFamilyStore(CF);
        truncate(cfs);

        for (int j = 0; j < 100; j ++)
        {
            ByteBuffer key = ByteBufferUtil.bytes(String.valueOf(j));
            Mutation rm = new Mutation(KEYSPACE, key);
            rm.add(CF, Util.cellname("0"), ByteBufferUtil.EMPTY_BYTE_BUFFER, j);
            rm.apply();
        }
        cfs.forceBlockingFlush();
        Set<SSTableReader> sstables = new HashSet<>(cfs.getSSTables());
        assertEquals(1, sstables.size());
        assertEquals(sstables.iterator().next().bytesOnDisk(), cfs.metric.liveDiskSpaceUsed.getCount());
        try (AbstractCompactionStrategy.ScannerList scanners = cfs.getCompactionStrategy().getScanners(sstables);
             LifecycleTransaction txn = cfs.getTracker().tryModify(sstables, OperationType.UNKNOWN);
             SSTableRewriter writer = new SSTableRewriter(cfs, txn, 1000, false);)
        {
            ISSTableScanner scanner = scanners.scanners.get(0);
            CompactionController controller = new CompactionController(cfs, sstables, cfs.gcBefore(System.currentTimeMillis()));
            writer.switchWriter(getWriter(cfs, sstables.iterator().next().descriptor.directory));
            while(scanner.hasNext())
            {
                AbstractCompactedRow row = new LazilyCompactedRow(controller, Arrays.asList(scanner.next()));
                writer.append(row);
            }
            writer.finish();
        }
        SSTableDeletingTask.waitForDeletions();
        validateCFS(cfs);
        int filecounts = assertFileCounts(sstables.iterator().next().descriptor.directory.list(), 0, 0);
        assertEquals(1, filecounts);
        truncate(cfs);
    }
    @Test
    public void basicTest2() throws InterruptedException
    {
        Keyspace keyspace = Keyspace.open(KEYSPACE);
        ColumnFamilyStore cfs = keyspace.getColumnFamilyStore(CF);
        truncate(cfs);

        SSTableReader s = writeFile(cfs, 1000);
        cfs.addSSTable(s);
        Set<SSTableReader> sstables = new HashSet<>(cfs.getSSTables());
        assertEquals(1, sstables.size());

        try (AbstractCompactionStrategy.ScannerList scanners = cfs.getCompactionStrategy().getScanners(sstables);
             LifecycleTransaction txn = cfs.getTracker().tryModify(sstables, OperationType.UNKNOWN);
             SSTableRewriter writer = new SSTableRewriter(cfs, txn, 1000, false, 10000000);)
        {
            ISSTableScanner scanner = scanners.scanners.get(0);
            CompactionController controller = new CompactionController(cfs, sstables, cfs.gcBefore(System.currentTimeMillis()));
            writer.switchWriter(getWriter(cfs, sstables.iterator().next().descriptor.directory));
            while (scanner.hasNext())
            {
                AbstractCompactedRow row = new LazilyCompactedRow(controller, Arrays.asList(scanner.next()));
                writer.append(row);
            }
            writer.finish();
        }
        SSTableDeletingTask.waitForDeletions();
        validateCFS(cfs);
        int filecounts = assertFileCounts(sstables.iterator().next().descriptor.directory.list(), 0, 0);
        assertEquals(1, filecounts);
    }

    @Test
    public void getPositionsTest() throws InterruptedException
    {
        Keyspace keyspace = Keyspace.open(KEYSPACE);
        ColumnFamilyStore cfs = keyspace.getColumnFamilyStore(CF);
        truncate(cfs);

        SSTableReader s = writeFile(cfs, 1000);
        cfs.addSSTable(s);
        Set<SSTableReader> sstables = new HashSet<>(cfs.getSSTables());
        assertEquals(1, sstables.size());

        boolean checked = false;
        try (AbstractCompactionStrategy.ScannerList scanners = cfs.getCompactionStrategy().getScanners(sstables);
             LifecycleTransaction txn = cfs.getTracker().tryModify(sstables, OperationType.UNKNOWN);
             SSTableRewriter writer = new SSTableRewriter(cfs, txn, 1000, false, 10000000))
        {
            ISSTableScanner scanner = scanners.scanners.get(0);
            CompactionController controller = new CompactionController(cfs, sstables, cfs.gcBefore(System.currentTimeMillis()));
            writer.switchWriter(getWriter(cfs, sstables.iterator().next().descriptor.directory));
            while (scanner.hasNext())
            {
                AbstractCompactedRow row = new LazilyCompactedRow(controller, Arrays.asList(scanner.next()));
                writer.append(row);
                if (!checked && writer.currentWriter().getFilePointer() > 15000000)
                {
                    checked = true;
                    for (SSTableReader sstable : cfs.getSSTables())
                    {
                        if (sstable.openReason == SSTableReader.OpenReason.EARLY)
                        {
                            SSTableReader c = txn.current(sstables.iterator().next());
                            Collection<Range<Token>> r = Arrays.asList(new Range<>(cfs.partitioner.getMinimumToken(), cfs.partitioner.getMinimumToken()));
                            List<Pair<Long, Long>> tmplinkPositions = sstable.getPositionsForRanges(r);
                            List<Pair<Long, Long>> compactingPositions = c.getPositionsForRanges(r);
                            assertEquals(1, tmplinkPositions.size());
                            assertEquals(1, compactingPositions.size());
                            assertEquals(0, tmplinkPositions.get(0).left.longValue());
                            // make sure we have no overlap between the early opened file and the compacting one:
                            assertEquals(tmplinkPositions.get(0).right.longValue(), compactingPositions.get(0).left.longValue());
                            assertEquals(c.uncompressedLength(), compactingPositions.get(0).right.longValue());
                        }
                    }
                }
            }
            assertTrue(checked);
            writer.finish();
        }
        SSTableDeletingTask.waitForDeletions();
        validateCFS(cfs);
        int filecounts = assertFileCounts(sstables.iterator().next().descriptor.directory.list(), 0, 0);
        assertEquals(1, filecounts);
        truncate(cfs);
    }

    @Test
    public void testFileRemoval() throws InterruptedException
    {
        Keyspace keyspace = Keyspace.open(KEYSPACE);
        ColumnFamilyStore cfs = keyspace.getColumnFamilyStore(CF);
        truncate(cfs);

        ArrayBackedSortedColumns cf = ArrayBackedSortedColumns.factory.create(cfs.metadata);
        for (int i = 0; i < 100; i++)
            cf.addColumn(Util.cellname(i), ByteBuffer.allocate(1000), 1);
        File dir = cfs.directories.getDirectoryForNewSSTables();

        try (SSTableWriter writer = getWriter(cfs, dir);)
        {
            for (int i = 0; i < 10000; i++)
                writer.append(StorageService.getPartitioner().decorateKey(random(i, 10)), cf);
            SSTableReader s = writer.setMaxDataAge(1000).openEarly();
            assert s != null;
            assertFileCounts(dir.list(), 2, 2);
            for (int i = 10000; i < 20000; i++)
                writer.append(StorageService.getPartitioner().decorateKey(random(i, 10)), cf);
            SSTableReader s2 = writer.setMaxDataAge(1000).openEarly();
            assertTrue(s.last.compareTo(s2.last) < 0);
            assertFileCounts(dir.list(), 2, 2);
            s.markObsolete(cfs.getTracker());
            s.selfRef().release();
            s2.selfRef().release();
            // These checks don't work on Windows because the writer has the channel still
            // open till .abort() is called (via the builder)
            if (!FBUtilities.isWindows())
            {
                SSTableDeletingTask.waitForDeletions();
                assertFileCounts(dir.list(), 0, 2);
            }
            writer.abort();
            SSTableDeletingTask.waitForDeletions();
            int datafiles = assertFileCounts(dir.list(), 0, 0);
            assertEquals(datafiles, 0);
            validateCFS(cfs);
        }
    }

    @Test
    public void testNumberOfFilesAndSizes() throws Exception
    {
        Keyspace keyspace = Keyspace.open(KEYSPACE);
        ColumnFamilyStore cfs = keyspace.getColumnFamilyStore(CF);
        truncate(cfs);

        SSTableReader s = writeFile(cfs, 1000);
        cfs.addSSTable(s);
        long startStorageMetricsLoad = StorageMetrics.load.getCount();
        long sBytesOnDisk = s.bytesOnDisk();
        Set<SSTableReader> compacting = Sets.newHashSet(s);

        List<SSTableReader> sstables;
        int files = 1;
        try (ISSTableScanner scanner = s.getScanner();
             CompactionController controller = new CompactionController(cfs, compacting, 0);
             LifecycleTransaction txn = cfs.getTracker().tryModify(compacting, OperationType.UNKNOWN);
             SSTableRewriter rewriter = new SSTableRewriter(cfs, txn, 1000, false, 10000000))
        {
            rewriter.switchWriter(getWriter(cfs, s.descriptor.directory));
            while(scanner.hasNext())
            {
                rewriter.append(new LazilyCompactedRow(controller, Arrays.asList(scanner.next())));
                if (rewriter.currentWriter().getOnDiskFilePointer() > 25000000)
                {
                    rewriter.switchWriter(getWriter(cfs, s.descriptor.directory));
                    files++;
                    assertEquals(cfs.getSSTables().size(), files); // we have one original file plus the ones we have switched out.
                    assertEquals(s.bytesOnDisk(), cfs.metric.liveDiskSpaceUsed.getCount());
                    assertEquals(s.bytesOnDisk(), cfs.metric.totalDiskSpaceUsed.getCount());

                }
            }
            sstables = rewriter.finish();
        }
        long sum = 0;
        for (SSTableReader x : cfs.getSSTables())
            sum += x.bytesOnDisk();
        assertEquals(sum, cfs.metric.liveDiskSpaceUsed.getCount());
        assertEquals(startStorageMetricsLoad - sBytesOnDisk + sum, StorageMetrics.load.getCount());
        assertEquals(files, sstables.size());
        assertEquals(files, cfs.getSSTables().size());
        SSTableDeletingTask.waitForDeletions();

        // tmplink and tmp files should be gone:
        assertEquals(sum, cfs.metric.totalDiskSpaceUsed.getCount());
        assertFileCounts(s.descriptor.directory.list(), 0, 0);
        validateCFS(cfs);
    }

    @Test
    public void testNumberOfFiles_dont_clean_readers() throws Exception
    {
        Keyspace keyspace = Keyspace.open(KEYSPACE);
        ColumnFamilyStore cfs = keyspace.getColumnFamilyStore(CF);
        truncate(cfs);

        SSTableReader s = writeFile(cfs, 1000);
        cfs.addSSTable(s);

        Set<SSTableReader> compacting = Sets.newHashSet(s);

        List<SSTableReader> sstables;
        int files = 1;
        try (ISSTableScanner scanner = s.getScanner();
             CompactionController controller = new CompactionController(cfs, compacting, 0);
             LifecycleTransaction txn = cfs.getTracker().tryModify(compacting, OperationType.UNKNOWN);
             SSTableRewriter rewriter = new SSTableRewriter(cfs, txn, 1000, false, 10000000))
        {
            rewriter.switchWriter(getWriter(cfs, s.descriptor.directory));
            while(scanner.hasNext())
            {
                rewriter.append(new LazilyCompactedRow(controller, Arrays.asList(scanner.next())));
                if (rewriter.currentWriter().getOnDiskFilePointer() > 25000000)
                {
                    rewriter.switchWriter(getWriter(cfs, s.descriptor.directory));
                    files++;
                    assertEquals(cfs.getSSTables().size(), files); // we have one original file plus the ones we have switched out.
                }
            }
            sstables = rewriter.finish();
        }

        assertEquals(files, sstables.size());
        assertEquals(files, cfs.getSSTables().size());
        SSTableDeletingTask.waitForDeletions();

        assertFileCounts(s.descriptor.directory.list(), 0, 0);
        validateCFS(cfs);
    }


    @Test
    public void testNumberOfFiles_abort() throws Exception
    {
        testNumberOfFiles_abort(new RewriterTest()
        {
            public void run(ISSTableScanner scanner, CompactionController controller, SSTableReader sstable, ColumnFamilyStore cfs, SSTableRewriter rewriter)
            {
                int files = 1;
                while(scanner.hasNext())
                {
                    rewriter.append(new LazilyCompactedRow(controller, Arrays.asList(scanner.next())));
                    if (rewriter.currentWriter().getFilePointer() > 25000000)
                    {
                        rewriter.switchWriter(getWriter(cfs, sstable.descriptor.directory));
                        files++;
                        assertEquals(cfs.getSSTables().size(), files); // we have one original file plus the ones we have switched out.
                    }
                }
                rewriter.abort();
            }
        });
    }

    @Test
    public void testNumberOfFiles_abort2() throws Exception
    {
        testNumberOfFiles_abort(new RewriterTest()
        {
            public void run(ISSTableScanner scanner, CompactionController controller, SSTableReader sstable, ColumnFamilyStore cfs, SSTableRewriter rewriter)
            {
                int files = 1;
                while(scanner.hasNext())
                {
                    rewriter.append(new LazilyCompactedRow(controller, Arrays.asList(scanner.next())));
                    if (rewriter.currentWriter().getFilePointer() > 25000000)
                    {
                        rewriter.switchWriter(getWriter(cfs, sstable.descriptor.directory));
                        files++;
                        assertEquals(cfs.getSSTables().size(), files); // we have one original file plus the ones we have switched out.
                    }
                    if (files == 3)
                    {
                        //testing to abort when we have nothing written in the new file
                        rewriter.abort();
                        break;
                    }
                }
            }
        });
    }

    @Test
    public void testNumberOfFiles_abort3() throws Exception
    {
        testNumberOfFiles_abort(new RewriterTest()
        {
            public void run(ISSTableScanner scanner, CompactionController controller, SSTableReader sstable, ColumnFamilyStore cfs, SSTableRewriter rewriter)
            {
                int files = 1;
                while(scanner.hasNext())
                {
                    rewriter.append(new LazilyCompactedRow(controller, Arrays.asList(scanner.next())));
                    if (files == 1 && rewriter.currentWriter().getFilePointer() > 10000000)
                    {
                        rewriter.switchWriter(getWriter(cfs, sstable.descriptor.directory));
                        files++;
                        assertEquals(cfs.getSSTables().size(), files); // we have one original file plus the ones we have switched out.
                    }
                }
                rewriter.abort();
            }
        });
    }

    private static interface RewriterTest
    {
        public void run(ISSTableScanner scanner, CompactionController controller, SSTableReader sstable, ColumnFamilyStore cfs, SSTableRewriter rewriter);
    }

    private void testNumberOfFiles_abort(RewriterTest test) throws Exception
    {
        Keyspace keyspace = Keyspace.open(KEYSPACE);
        ColumnFamilyStore cfs = keyspace.getColumnFamilyStore(CF);
        truncate(cfs);

        SSTableReader s = writeFile(cfs, 1000);
        cfs.addSSTable(s);

        DecoratedKey origFirst = s.first;
        DecoratedKey origLast = s.last;
        long startSize = cfs.metric.liveDiskSpaceUsed.getCount();
        Set<SSTableReader> compacting = Sets.newHashSet(s);

        try (ISSTableScanner scanner = s.getScanner();
             CompactionController controller = new CompactionController(cfs, compacting, 0);
             LifecycleTransaction txn = cfs.getTracker().tryModify(compacting, OperationType.UNKNOWN);
             SSTableRewriter rewriter = new SSTableRewriter(cfs, txn, 1000, false, 10000000);)
        {
            rewriter.switchWriter(getWriter(cfs, s.descriptor.directory));
            test.run(scanner, controller, s, cfs, rewriter);
        }

        SSTableDeletingTask.waitForDeletions();

        assertEquals(startSize, cfs.metric.liveDiskSpaceUsed.getCount());
        assertEquals(1, cfs.getSSTables().size());
        assertFileCounts(s.descriptor.directory.list(), 0, 0);
        assertEquals(cfs.getSSTables().iterator().next().first, origFirst);
        assertEquals(cfs.getSSTables().iterator().next().last, origLast);
        validateCFS(cfs);
    }

    @Test
    public void testNumberOfFiles_finish_empty_new_writer() throws Exception
    {
        Keyspace keyspace = Keyspace.open(KEYSPACE);
        ColumnFamilyStore cfs = keyspace.getColumnFamilyStore(CF);
        truncate(cfs);

        SSTableReader s = writeFile(cfs, 1000);
        cfs.addSSTable(s);

        Set<SSTableReader> compacting = Sets.newHashSet(s);

        int files = 1;
        try (ISSTableScanner scanner = s.getScanner();
             CompactionController controller = new CompactionController(cfs, compacting, 0);
             LifecycleTransaction txn = cfs.getTracker().tryModify(compacting, OperationType.UNKNOWN);
             SSTableRewriter rewriter = new SSTableRewriter(cfs, txn, 1000, false, 10000000))
        {
            rewriter.switchWriter(getWriter(cfs, s.descriptor.directory));
            while(scanner.hasNext())
            {
                rewriter.append(new LazilyCompactedRow(controller, Arrays.asList(scanner.next())));
                if (rewriter.currentWriter().getFilePointer() > 25000000)
                {
                    rewriter.switchWriter(getWriter(cfs, s.descriptor.directory));
                    files++;
                    assertEquals(cfs.getSSTables().size(), files); // we have one original file plus the ones we have switched out.
                }
                if (files == 3)
                {
                    //testing to finish when we have nothing written in the new file
                    rewriter.finish();
                    break;
                }
            }
        }

        SSTableDeletingTask.waitForDeletions();

        assertEquals(files - 1, cfs.getSSTables().size()); // we never wrote anything to the last file
        assertFileCounts(s.descriptor.directory.list(), 0, 0);
        validateCFS(cfs);
    }

    @Test
    public void testNumberOfFiles_truncate() throws Exception
    {
        Keyspace keyspace = Keyspace.open(KEYSPACE);
        ColumnFamilyStore cfs = keyspace.getColumnFamilyStore(CF);
        truncate(cfs);
        cfs.disableAutoCompaction();

        SSTableReader s = writeFile(cfs, 1000);
        cfs.addSSTable(s);
        Set<SSTableReader> compacting = Sets.newHashSet(s);

        List<SSTableReader> sstables;
        int files = 1;
        try (ISSTableScanner scanner = s.getScanner();
             CompactionController controller = new CompactionController(cfs, compacting, 0);
             LifecycleTransaction txn = cfs.getTracker().tryModify(compacting, OperationType.UNKNOWN);
             SSTableRewriter rewriter = new SSTableRewriter(cfs, txn, 1000, false, 10000000))
        {
            rewriter.switchWriter(getWriter(cfs, s.descriptor.directory));
            while(scanner.hasNext())
            {
                rewriter.append(new LazilyCompactedRow(controller, Arrays.asList(scanner.next())));
                if (rewriter.currentWriter().getOnDiskFilePointer() > 25000000)
                {
                    rewriter.switchWriter(getWriter(cfs, s.descriptor.directory));
                    files++;
                    assertEquals(cfs.getSSTables().size(), files); // we have one original file plus the ones we have switched out.
                }
            }

            sstables = rewriter.finish();
        }

        SSTableDeletingTask.waitForDeletions();
        assertFileCounts(s.descriptor.directory.list(), 0, 0);
        validateCFS(cfs);
    }

    @Test
    public void testSmallFiles() throws Exception
    {
        Keyspace keyspace = Keyspace.open(KEYSPACE);
        ColumnFamilyStore cfs = keyspace.getColumnFamilyStore(CF);
        truncate(cfs);
        cfs.disableAutoCompaction();

        SSTableReader s = writeFile(cfs, 400);
        cfs.addSSTable(s);
        Set<SSTableReader> compacting = Sets.newHashSet(s);

        List<SSTableReader> sstables;
        int files = 1;
        try (ISSTableScanner scanner = s.getScanner();
             CompactionController controller = new CompactionController(cfs, compacting, 0);
             LifecycleTransaction txn = cfs.getTracker().tryModify(compacting, OperationType.UNKNOWN);
             SSTableRewriter rewriter = new SSTableRewriter(cfs, txn, 1000, false, 1000000);)
        {
            rewriter.switchWriter(getWriter(cfs, s.descriptor.directory));
            while(scanner.hasNext())
            {
                rewriter.append(new LazilyCompactedRow(controller, Arrays.asList(scanner.next())));
                if (rewriter.currentWriter().getOnDiskFilePointer() > 2500000)
                {
                    assertEquals(files, cfs.getSSTables().size()); // all files are now opened early
                    rewriter.switchWriter(getWriter(cfs, s.descriptor.directory));
                    files++;
                }
            }

            sstables = rewriter.finish();
        }

        assertEquals(files, sstables.size());
        assertEquals(files, cfs.getSSTables().size());
        SSTableDeletingTask.waitForDeletions();
        assertFileCounts(s.descriptor.directory.list(), 0, 0);

        validateCFS(cfs);
    }

    @Test
    public void testSSTableSplit() throws InterruptedException
    {
        Keyspace keyspace = Keyspace.open(KEYSPACE);
        ColumnFamilyStore cfs = keyspace.getColumnFamilyStore(CF);
        truncate(cfs);
        cfs.disableAutoCompaction();
        SSTableReader s = writeFile(cfs, 1000);
        try (LifecycleTransaction txn = LifecycleTransaction.offline(OperationType.UNKNOWN, s))
        {
            SSTableSplitter splitter = new SSTableSplitter(cfs, txn, 10);
            splitter.split();

            assertFileCounts(s.descriptor.directory.list(), 0, 0);

            s.selfRef().release();
            SSTableDeletingTask.waitForDeletions();

            for (File f : s.descriptor.directory.listFiles())
            {
                // we need to clear out the data dir, otherwise tests running after this breaks
                FileUtils.deleteRecursive(f);
            }
        }
        truncate(cfs);
    }

    @Test
    public void testOfflineAbort() throws Exception
    {
        testAbortHelper(true, true);
    }
    @Test
    public void testOfflineAbort2() throws Exception
    {
        testAbortHelper(false, true);
    }

    @Test
    public void testAbort() throws Exception
    {
        testAbortHelper(false, false);
    }

    @Test
    public void testAbort2() throws Exception
    {
        testAbortHelper(true, false);
    }

    private void testAbortHelper(boolean earlyException, boolean offline) throws Exception
    {
        Keyspace keyspace = Keyspace.open(KEYSPACE);
        ColumnFamilyStore cfs = keyspace.getColumnFamilyStore(CF);
        truncate(cfs);
        SSTableReader s = writeFile(cfs, 1000);
        if (!offline)
            cfs.addSSTable(s);
        Set<SSTableReader> compacting = Sets.newHashSet(s);
        try (ISSTableScanner scanner = compacting.iterator().next().getScanner();
             CompactionController controller = new CompactionController(cfs, compacting, 0);
             LifecycleTransaction txn = offline ? LifecycleTransaction.offline(OperationType.UNKNOWN, compacting)
                                       : cfs.getTracker().tryModify(compacting, OperationType.UNKNOWN);
             SSTableRewriter rewriter = new SSTableRewriter(cfs, txn, 1000, offline, 10000000);
        )
        {
            rewriter.switchWriter(getWriter(cfs, s.descriptor.directory));
            while (scanner.hasNext())
            {
                rewriter.append(new LazilyCompactedRow(controller, Arrays.asList(scanner.next())));
                if (rewriter.currentWriter().getOnDiskFilePointer() > 25000000)
                {
                    rewriter.switchWriter(getWriter(cfs, s.descriptor.directory));
                }
            }
            try
            {
                rewriter.throwDuringPrepare(earlyException);
                rewriter.prepareToCommit();
            }
            catch (Throwable t)
            {
                rewriter.abort();
            }
        }
        finally
        {
            if (offline)
                s.selfRef().release();
        }

        SSTableDeletingTask.waitForDeletions();

        int filecount = assertFileCounts(s.descriptor.directory.list(), 0, 0);
        assertEquals(filecount, 1);
        if (!offline)
        {
            assertEquals(1, cfs.getSSTables().size());
            validateCFS(cfs);
            truncate(cfs);
        }
        else
        {
            assertEquals(0, cfs.getSSTables().size());
            cfs.truncateBlocking();
        }
        filecount = assertFileCounts(s.descriptor.directory.list(), 0, 0);
        if (offline)
        {
            // the file is not added to the CFS, therefore not truncated away above
            assertEquals(1, filecount);
            for (File f : s.descriptor.directory.listFiles())
            {
                FileUtils.deleteRecursive(f);
            }
            filecount = assertFileCounts(s.descriptor.directory.list(), 0, 0);
        }

        assertEquals(0, filecount);
        truncate(cfs);
    }

    @Test
    public void testAllKeysReadable() throws Exception
    {
        Keyspace keyspace = Keyspace.open(KEYSPACE);
        ColumnFamilyStore cfs = keyspace.getColumnFamilyStore(CF);
        truncate(cfs);
        for (int i = 0; i < 100; i++)
        {
            DecoratedKey key = Util.dk(Integer.toString(i));
            Mutation rm = new Mutation(KEYSPACE, key.getKey());
            for (int j = 0; j < 10; j++)
                rm.add(CF, Util.cellname(Integer.toString(j)), ByteBufferUtil.EMPTY_BYTE_BUFFER, 100);
            rm.apply();
        }
        cfs.forceBlockingFlush();
        cfs.forceMajorCompaction();
        validateKeys(keyspace);

        assertEquals(1, cfs.getSSTables().size());
        SSTableReader s = cfs.getSSTables().iterator().next();
        Set<SSTableReader> compacting = new HashSet<>();
        compacting.add(s);

        int keyCount = 0;
        try (ISSTableScanner scanner = compacting.iterator().next().getScanner();
             CompactionController controller = new CompactionController(cfs, compacting, 0);
             LifecycleTransaction txn = cfs.getTracker().tryModify(compacting, OperationType.UNKNOWN);
             SSTableRewriter rewriter = new SSTableRewriter(cfs, txn, 1000, false, 1);
        )
        {
            rewriter.switchWriter(getWriter(cfs, s.descriptor.directory));
            while (scanner.hasNext())
            {
                rewriter.append(new LazilyCompactedRow(controller, Arrays.asList(scanner.next())));
                if (keyCount % 10 == 0)
                {
                    rewriter.switchWriter(getWriter(cfs, s.descriptor.directory));
                }
                keyCount++;
                validateKeys(keyspace);
            }
            rewriter.finish();
        }
        validateKeys(keyspace);
        SSTableDeletingTask.waitForDeletions();
        validateCFS(cfs);
        truncate(cfs);
    }

    @Test
    public void testCanonicalView() throws Exception
    {
        Keyspace keyspace = Keyspace.open(KEYSPACE);
        ColumnFamilyStore cfs = keyspace.getColumnFamilyStore(CF);
        truncate(cfs);

        SSTableReader s = writeFile(cfs, 1000);
        cfs.addSSTable(s);
        Set<SSTableReader> sstables = Sets.newHashSet(s);
        assertEquals(1, sstables.size());
        boolean checked = false;
        try (ISSTableScanner scanner = sstables.iterator().next().getScanner();
             CompactionController controller = new CompactionController(cfs, sstables, 0);
             LifecycleTransaction txn = cfs.getTracker().tryModify(sstables, OperationType.UNKNOWN);
             SSTableRewriter writer = new SSTableRewriter(cfs, txn, 1000, false, 10000000);
        )
        {
            writer.switchWriter(getWriter(cfs, sstables.iterator().next().descriptor.directory));
            while (scanner.hasNext())
            {
                AbstractCompactedRow row = new LazilyCompactedRow(controller, Collections.singletonList(scanner.next()));
                writer.append(row);
                if (!checked && writer.currentWriter().getFilePointer() > 15000000)
                {
                    checked = true;
                    ColumnFamilyStore.ViewFragment viewFragment = cfs.select(ColumnFamilyStore.CANONICAL_SSTABLES);
                    // canonical view should have only one SSTable which is not opened early.
                    assertEquals(1, viewFragment.sstables.size());
                    SSTableReader sstable = viewFragment.sstables.get(0);
                    assertEquals(s.descriptor, sstable.descriptor);
                    assertTrue("Found early opened SSTable in canonical view: " + sstable.getFilename(), sstable.openReason != SSTableReader.OpenReason.EARLY);
                }
            }
        }
        truncateCF();
        validateCFS(cfs);
    }

    @Test
    public void testSSTableSectionsForRanges() throws IOException, InterruptedException, ExecutionException
    {
        Keyspace keyspace = Keyspace.open(KEYSPACE);
        final ColumnFamilyStore cfs = keyspace.getColumnFamilyStore(CF);
        truncate(cfs);

        cfs.addSSTable(writeFile(cfs, 1000));

        Collection<SSTableReader> allSSTables = cfs.getSSTables();
        assertEquals(1, allSSTables.size());
        final Token firstToken = allSSTables.iterator().next().first.getToken();
        DatabaseDescriptor.setSSTablePreempiveOpenIntervalInMB(1);

        List<StreamSession.SSTableStreamingSections> sectionsBeforeRewrite = StreamSession.getSSTableSectionsForRanges(
            Collections.singleton(new Range<Token>(firstToken, firstToken)),
            Collections.singleton(cfs), 0L, false);
        assertEquals(1, sectionsBeforeRewrite.size());
        for (StreamSession.SSTableStreamingSections section : sectionsBeforeRewrite)
            section.ref.release();
        final AtomicInteger checkCount = new AtomicInteger();
        // needed since we get notified when compaction is done as well - we can't get sections for ranges for obsoleted sstables
        INotificationConsumer consumer = new INotificationConsumer()
                {
                    public void handleNotification(INotification notification, Object sender)
                    {
                        if (notification instanceof SSTableListChangedNotification)
                        {
                            Collection<SSTableReader> added = ((SSTableListChangedNotification) notification).added;
                            Collection<SSTableReader> removed = ((SSTableListChangedNotification) notification).removed;
                            // note that we need to check if added.equals(removed) because once the compaction is done the old sstable will have
                            // selfRef().globalCount() == 0 and we cant get the SectionsForRanges then. During incremental opening we always add and remove the same
                            // sstable (note that the sstables are x.equal(y) but not x == y since the new one will be a new instance with a moved starting point
                            // In this case we must avoid trying to call getSSTableSectionsForRanges since we are in the notification
                            // method and trying to reference an sstable with globalcount == 0 puts it into a loop, and this blocks the tracker from removing the
                            // unreferenced sstable.
                            if (added.isEmpty() || !added.iterator().next().getColumnFamilyName().equals(cfs.getColumnFamilyName()) || !added.equals(removed))
                                return;

                            // at no point must the rewrite process hide
                            // sections returned by getSSTableSectionsForRanges
                            Set<Range<Token>> range = Collections.singleton(new Range<Token>(firstToken, firstToken));
                            List<StreamSession.SSTableStreamingSections> sections = StreamSession.getSSTableSectionsForRanges(range, Collections.singleton(cfs), 0L, false);
                            assertEquals(1, sections.size());
                            for (StreamSession.SSTableStreamingSections section : sections)
                                section.ref.release();
                            checkCount.incrementAndGet();
                        }
                    }
                };
        cfs.getDataTracker().subscribe(consumer);
        try
        {
            cfs.forceMajorCompaction();
            // reset
        }
        finally
        {
            DatabaseDescriptor.setSSTablePreempiveOpenIntervalInMB(50);
            cfs.getDataTracker().unsubscribe(consumer);
        }
        assertTrue(checkCount.get() >= 2);
        truncate(cfs);
    }

    /**
     * emulates anticompaction - writing from one source sstable to two new sstables
     *
     * @throws IOException
     */
    @Test
    public void testTwoWriters() throws IOException
    {
        Keyspace keyspace = Keyspace.open(KEYSPACE);
        ColumnFamilyStore cfs = keyspace.getColumnFamilyStore(CF);
        truncate(cfs);

        SSTableReader s = writeFile(cfs, 1000);
        cfs.addSSTable(s);
        Set<SSTableReader> sstables = Sets.newHashSet(s);
        assertEquals(1, sstables.size());
        try (AbstractCompactionStrategy.ScannerList scanners = cfs.getCompactionStrategy().getScanners(sstables);
             LifecycleTransaction txn = cfs.getTracker().tryModify(sstables, OperationType.UNKNOWN);
             SSTableRewriter writer = new SSTableRewriter(cfs, txn, 1000, false, false);
             SSTableRewriter writer2 = new SSTableRewriter(cfs, txn, 1000, false, false))
        {
            ISSTableScanner scanner = scanners.scanners.get(0);
            CompactionController controller = new CompactionController(cfs, sstables, cfs.gcBefore(System.currentTimeMillis()));
            writer.switchWriter(getWriter(cfs, sstables.iterator().next().descriptor.directory));
            writer2.switchWriter(getWriter(cfs, sstables.iterator().next().descriptor.directory));
            while (scanner.hasNext())
            {
                AbstractCompactedRow row = new LazilyCompactedRow(controller, Collections.singletonList(scanner.next()));

                if (writer.currentWriter().getFilePointer() < 15000000)
                    writer.append(row);
                else
                    writer2.append(row);
            }
            for (int i = 0; i < 5000; i++)
            {
                DecoratedKey key = Util.dk(ByteBufferUtil.bytes(i));
                ColumnFamily cf = Util.getColumnFamily(keyspace, key, CF);
                assertTrue(cf != null);
            }
        }
        truncateCF();
        validateCFS(cfs);
    }


    private void validateKeys(Keyspace ks)
    {
        for (int i = 0; i < 100; i++)
        {
            DecoratedKey key = Util.dk(Integer.toString(i));
            ColumnFamily cf = Util.getColumnFamily(ks, key, CF);
            assertTrue(cf != null);
        }
    }

    public static void truncate(ColumnFamilyStore cfs)
    {
        cfs.truncateBlocking();
        SSTableDeletingTask.waitForDeletions();
        Uninterruptibles.sleepUninterruptibly(10L,TimeUnit.MILLISECONDS);
        assertEquals(0, cfs.metric.liveDiskSpaceUsed.getCount());
        assertEquals(0, cfs.metric.totalDiskSpaceUsed.getCount());
        validateCFS(cfs);
    }

    public static SSTableReader writeFile(ColumnFamilyStore cfs, int count)
    {
        return Iterables.getFirst(writeFiles(cfs, 1, count * 5, count / 100, 1000), null);
    }

    public static Set<SSTableReader> writeFiles(ColumnFamilyStore cfs, int fileCount, int partitionCount, int cellCount, int cellSize)
    {
        int i = 0;
        Set<SSTableReader> result = new LinkedHashSet<>();
        for (int f = 0 ; f < fileCount ; f++)
        {
            File dir = cfs.directories.getDirectoryForNewSSTables();
            String filename = cfs.getTempSSTablePath(dir);

            SSTableWriter writer = SSTableWriter.create(filename, 0, 0);
            int end = f == fileCount - 1 ? partitionCount : ((f + 1) * partitionCount) / fileCount;
            for ( ; i < end ; i++)
            {
                ArrayBackedSortedColumns cf = ArrayBackedSortedColumns.factory.create(cfs.metadata);
                for (int j = 0; j < cellCount ; j++)
                    cf.addColumn(Util.cellname(j), random(0, cellSize), 1);
                writer.append(StorageService.getPartitioner().decorateKey(ByteBufferUtil.bytes(i)), cf);
            }
            result.add(writer.finish(true));
        }
        return result;
    }

    public static void validateCFS(ColumnFamilyStore cfs)
    {
        Set<Integer> liveDescriptors = new HashSet<>();
        long spaceUsed = 0;
        for (SSTableReader sstable : cfs.getSSTables())
        {
            assertFalse(sstable.isMarkedCompacted());
            assertEquals(1, sstable.selfRef().globalCount());
            liveDescriptors.add(sstable.descriptor.generation);
            spaceUsed += sstable.bytesOnDisk();
        }
        for (File dir : cfs.directories.getCFDirectories())
        {
            for (File f : dir.listFiles())
            {
                if (f.getName().contains("Data"))
                {
                    Descriptor d = Descriptor.fromFilename(f.getAbsolutePath());
                    assertTrue(d.toString(), liveDescriptors.contains(d.generation));
                }
            }
        }
        assertEquals(spaceUsed, cfs.metric.liveDiskSpaceUsed.getCount());
        assertEquals(spaceUsed, cfs.metric.totalDiskSpaceUsed.getCount());
        assertTrue(cfs.getTracker().getCompacting().isEmpty());
        if (cfs.getSSTables().size() > 0)
            assertFalse(CompactionManager.instance.submitMaximal(cfs, cfs.gcBefore(System.currentTimeMillis()/1000), false).isEmpty());
    }

    public static int assertFileCounts(String [] files, int expectedtmplinkCount, int expectedtmpCount)
    {
        int tmplinkcount = 0;
        int tmpcount = 0;
        int datacount = 0;
        for (String f : files)
        {
            if (f.endsWith("-CRC.db"))
                continue;
            if (f.contains("tmplink-"))
                tmplinkcount++;
            else if (f.contains("tmp-"))
                tmpcount++;
            else if (f.contains("Data"))
                datacount++;
        }
        assertEquals(expectedtmplinkCount, tmplinkcount);
        assertEquals(expectedtmpCount, tmpcount);
        return datacount;
    }

    public static SSTableWriter getWriter(ColumnFamilyStore cfs, File directory)
    {
        String filename = cfs.getTempSSTablePath(directory);
        return SSTableWriter.create(filename, 0, 0);
    }

    public static ByteBuffer random(int i, int size)
    {
        byte[] bytes = new byte[size + 4];
        ThreadLocalRandom.current().nextBytes(bytes);
        ByteBuffer r = ByteBuffer.wrap(bytes);
        r.putInt(0, i);
        return r;
    }

}<|MERGE_RESOLUTION|>--- conflicted
+++ resolved
@@ -23,11 +23,9 @@
 import java.util.*;
 import java.util.concurrent.ExecutionException;
 import java.util.concurrent.ThreadLocalRandom;
-<<<<<<< HEAD
 import java.util.concurrent.TimeUnit;
-=======
+import java.util.concurrent.atomic.AtomicBoolean;
 import java.util.concurrent.atomic.AtomicInteger;
->>>>>>> 72acbcd0
 
 import com.google.common.collect.Iterables;
 import com.google.common.collect.Sets;
@@ -39,13 +37,9 @@
 
 import org.apache.cassandra.SchemaLoader;
 import org.apache.cassandra.Util;
-<<<<<<< HEAD
 import org.apache.cassandra.config.Config;
 import org.apache.cassandra.config.DatabaseDescriptor;
 import org.apache.cassandra.config.KSMetaData;
-=======
-import org.apache.cassandra.config.DatabaseDescriptor;
->>>>>>> 72acbcd0
 import org.apache.cassandra.db.*;
 import org.apache.cassandra.db.compaction.AbstractCompactedRow;
 import org.apache.cassandra.db.compaction.AbstractCompactionStrategy;
@@ -846,45 +840,39 @@
             section.ref.release();
         final AtomicInteger checkCount = new AtomicInteger();
         // needed since we get notified when compaction is done as well - we can't get sections for ranges for obsoleted sstables
-        INotificationConsumer consumer = new INotificationConsumer()
-                {
-                    public void handleNotification(INotification notification, Object sender)
-                    {
-                        if (notification instanceof SSTableListChangedNotification)
-                        {
-                            Collection<SSTableReader> added = ((SSTableListChangedNotification) notification).added;
-                            Collection<SSTableReader> removed = ((SSTableListChangedNotification) notification).removed;
-                            // note that we need to check if added.equals(removed) because once the compaction is done the old sstable will have
-                            // selfRef().globalCount() == 0 and we cant get the SectionsForRanges then. During incremental opening we always add and remove the same
-                            // sstable (note that the sstables are x.equal(y) but not x == y since the new one will be a new instance with a moved starting point
-                            // In this case we must avoid trying to call getSSTableSectionsForRanges since we are in the notification
-                            // method and trying to reference an sstable with globalcount == 0 puts it into a loop, and this blocks the tracker from removing the
-                            // unreferenced sstable.
-                            if (added.isEmpty() || !added.iterator().next().getColumnFamilyName().equals(cfs.getColumnFamilyName()) || !added.equals(removed))
-                                return;
-
-                            // at no point must the rewrite process hide
-                            // sections returned by getSSTableSectionsForRanges
-                            Set<Range<Token>> range = Collections.singleton(new Range<Token>(firstToken, firstToken));
-                            List<StreamSession.SSTableStreamingSections> sections = StreamSession.getSSTableSectionsForRanges(range, Collections.singleton(cfs), 0L, false);
-                            assertEquals(1, sections.size());
-                            for (StreamSession.SSTableStreamingSections section : sections)
-                                section.ref.release();
-                            checkCount.incrementAndGet();
-                        }
-                    }
-                };
-        cfs.getDataTracker().subscribe(consumer);
+        final AtomicBoolean done = new AtomicBoolean(false);
+        final AtomicBoolean failed = new AtomicBoolean(false);
+        Runnable r = new Runnable()
+        {
+            public void run()
+            {
+                while (!done.get())
+                {
+                    Set<Range<Token>> range = Collections.singleton(new Range<Token>(firstToken, firstToken));
+                    List<StreamSession.SSTableStreamingSections> sections = StreamSession.getSSTableSectionsForRanges(range, Collections.singleton(cfs), 0L, false);
+                    if (sections.size() != 1)
+                        failed.set(true);
+                    for (StreamSession.SSTableStreamingSections section : sections)
+                        section.ref.release();
+                    checkCount.incrementAndGet();
+                    Uninterruptibles.sleepUninterruptibly(5, TimeUnit.MILLISECONDS);
+                }
+            }
+        };
+        Thread t = new Thread(r);
         try
         {
+            t.start();
             cfs.forceMajorCompaction();
             // reset
         }
         finally
         {
             DatabaseDescriptor.setSSTablePreempiveOpenIntervalInMB(50);
-            cfs.getDataTracker().unsubscribe(consumer);
-        }
+            done.set(true);
+            t.join(20);
+        }
+        assertFalse(failed.get());
         assertTrue(checkCount.get() >= 2);
         truncate(cfs);
     }
