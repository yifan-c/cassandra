/*
* Licensed to the Apache Software Foundation (ASF) under one
* or more contributor license agreements.  See the NOTICE file
* distributed with this work for additional information
* regarding copyright ownership.  The ASF licenses this file
* to you under the Apache License, Version 2.0 (the
* "License"); you may not use this file except in compliance
* with the License.  You may obtain a copy of the License at
*
*    http://www.apache.org/licenses/LICENSE-2.0
*
* Unless required by applicable law or agreed to in writing,
* software distributed under the License is distributed on an
* "AS IS" BASIS, WITHOUT WARRANTIES OR CONDITIONS OF ANY
* KIND, either express or implied.  See the License for the
* specific language governing permissions and limitations
* under the License.
*/
package org.apache.cassandra.db;

import java.io.File;
import java.io.IOException;
import java.nio.ByteBuffer;
import java.nio.charset.CharacterCodingException;
import java.util.*;
import java.util.concurrent.ExecutionException;
import java.util.concurrent.Future;
import java.util.concurrent.TimeUnit;

import com.google.common.base.Function;
import com.google.common.collect.Iterables;
import com.google.common.collect.Sets;
import org.apache.commons.lang3.ArrayUtils;
import org.apache.commons.lang3.StringUtils;
import org.junit.Test;
import org.junit.runner.RunWith;

import org.apache.cassandra.OrderedJUnit4ClassRunner;
import org.apache.cassandra.SchemaLoader;
import org.apache.cassandra.Util;
import org.apache.cassandra.config.*;
import org.apache.cassandra.cql3.Operator;
import org.apache.cassandra.db.columniterator.IdentityQueryFilter;
import org.apache.cassandra.db.composites.*;
import org.apache.cassandra.db.filter.*;
import org.apache.cassandra.db.index.PerRowSecondaryIndexTest;
import org.apache.cassandra.db.index.SecondaryIndex;
import org.apache.cassandra.db.marshal.LexicalUUIDType;
import org.apache.cassandra.db.marshal.LongType;
import org.apache.cassandra.dht.*;
import org.apache.cassandra.io.sstable.*;
import org.apache.cassandra.io.sstable.metadata.MetadataCollector;
import org.apache.cassandra.io.util.FileUtils;
import org.apache.cassandra.service.ActiveRepairService;
import org.apache.cassandra.service.StorageService;
import org.apache.cassandra.thrift.SlicePredicate;
import org.apache.cassandra.thrift.SliceRange;
import org.apache.cassandra.thrift.ThriftValidation;
import org.apache.cassandra.utils.*;

import static org.apache.cassandra.Util.cellname;
import static org.apache.cassandra.Util.column;
import static org.apache.cassandra.Util.dk;
import static org.apache.cassandra.Util.rp;
import static org.apache.cassandra.utils.ByteBufferUtil.bytes;
import static org.junit.Assert.assertEquals;
import static org.junit.Assert.assertFalse;
import static org.junit.Assert.assertNull;
import static org.junit.Assert.assertSame;
import static org.junit.Assert.assertTrue;

@RunWith(OrderedJUnit4ClassRunner.class)
public class ColumnFamilyStoreTest extends SchemaLoader
{
    static byte[] bytes1, bytes2;

    static
    {
        Random random = new Random();
        bytes1 = new byte[1024];
        bytes2 = new byte[128];
        random.nextBytes(bytes1);
        random.nextBytes(bytes2);
    }

    @Test
    // create two sstables, and verify that we only deserialize data from the most recent one
    public void testTimeSortedQuery()
    {
        Keyspace keyspace = Keyspace.open("Keyspace1");
        ColumnFamilyStore cfs = keyspace.getColumnFamilyStore("Standard1");
        cfs.truncateBlocking();

        Mutation rm;
        rm = new Mutation("Keyspace1", ByteBufferUtil.bytes("key1"));
        rm.add("Standard1", cellname("Column1"), ByteBufferUtil.bytes("asdf"), 0);
        rm.apply();
        cfs.forceBlockingFlush();

        rm = new Mutation("Keyspace1", ByteBufferUtil.bytes("key1"));
        rm.add("Standard1", cellname("Column1"), ByteBufferUtil.bytes("asdf"), 1);
        rm.apply();
        cfs.forceBlockingFlush();

        cfs.getRecentSSTablesPerReadHistogram(); // resets counts
        cfs.getColumnFamily(Util.namesQueryFilter(cfs, Util.dk("key1"), "Column1"));
        assertEquals(1, cfs.getRecentSSTablesPerReadHistogram()[0]);
    }

    @Test
    public void testGetColumnWithWrongBF()
    {
        Keyspace keyspace = Keyspace.open("Keyspace1");
        ColumnFamilyStore cfs = keyspace.getColumnFamilyStore("Standard1");
        cfs.truncateBlocking();

        List<Mutation> rms = new LinkedList<>();
        Mutation rm = new Mutation("Keyspace1", ByteBufferUtil.bytes("key1"));
        rm.add("Standard1", cellname("Column1"), ByteBufferUtil.bytes("asdf"), 0);
        rm.add("Standard1", cellname("Column2"), ByteBufferUtil.bytes("asdf"), 0);
        rms.add(rm);
        Util.writeColumnFamily(rms);

        List<SSTableReader> ssTables = keyspace.getAllSSTables();
        assertEquals(1, ssTables.size());
        ssTables.get(0).forceFilterFailures();
        ColumnFamily cf = cfs.getColumnFamily(QueryFilter.getIdentityFilter(Util.dk("key2"), "Standard1", System.currentTimeMillis()));
        assertNull(cf);
    }

    @Test
    public void testEmptyRow() throws Exception
    {
        Keyspace keyspace = Keyspace.open("Keyspace1");
        final ColumnFamilyStore store = keyspace.getColumnFamilyStore("Standard2");
        Mutation rm;

        rm = new Mutation("Keyspace1", ByteBufferUtil.bytes("key1"));
        rm.delete("Standard2", System.currentTimeMillis());
        rm.apply();

        Runnable r = new WrappedRunnable()
        {
            public void runMayThrow() throws IOException
            {
                QueryFilter sliceFilter = QueryFilter.getSliceFilter(Util.dk("key1"), "Standard2", Composites.EMPTY, Composites.EMPTY, false, 1, System.currentTimeMillis());
                ColumnFamily cf = store.getColumnFamily(sliceFilter);
                assertTrue(cf.isMarkedForDelete());
                assertFalse(cf.hasColumns());

                QueryFilter namesFilter = Util.namesQueryFilter(store, Util.dk("key1"), "a");
                cf = store.getColumnFamily(namesFilter);
                assertTrue(cf.isMarkedForDelete());
                assertFalse(cf.hasColumns());
            }
        };

        KeyspaceTest.reTest(store, r);
    }

    @Test
    public void testSkipStartKey()
    {
        ColumnFamilyStore cfs = insertKey1Key2();

        IPartitioner p = StorageService.getPartitioner();
        List<Row> result = cfs.getRangeSlice(Util.range(p, "key1", "key2"),
                                             null,
                                             Util.namesFilter(cfs, "asdf"),
                                             10);
        assertEquals(1, result.size());
        assert result.get(0).key.getKey().equals(ByteBufferUtil.bytes("key2"));
    }

    @Test
    public void testIndexScan()
    {
        ColumnFamilyStore cfs = Keyspace.open("Keyspace1").getColumnFamilyStore("Indexed1");
        Mutation rm;
        CellName nobirthdate = cellname("notbirthdate");
        CellName birthdate = cellname("birthdate");

        rm = new Mutation("Keyspace1", ByteBufferUtil.bytes("k1"));
        rm.add("Indexed1", nobirthdate, ByteBufferUtil.bytes(1L), 0);
        rm.add("Indexed1", birthdate, ByteBufferUtil.bytes(1L), 0);
        rm.apply();

        rm = new Mutation("Keyspace1", ByteBufferUtil.bytes("k2"));
        rm.add("Indexed1", nobirthdate, ByteBufferUtil.bytes(2L), 0);
        rm.add("Indexed1", birthdate, ByteBufferUtil.bytes(2L), 0);
        rm.apply();

        rm = new Mutation("Keyspace1", ByteBufferUtil.bytes("k3"));
        rm.add("Indexed1", nobirthdate, ByteBufferUtil.bytes(2L), 0);
        rm.add("Indexed1", birthdate, ByteBufferUtil.bytes(1L), 0);
        rm.apply();

        rm = new Mutation("Keyspace1", ByteBufferUtil.bytes("k4aaaa"));
        rm.add("Indexed1", nobirthdate, ByteBufferUtil.bytes(2L), 0);
        rm.add("Indexed1", birthdate, ByteBufferUtil.bytes(3L), 0);
        rm.apply();

        // basic single-expression query
        IndexExpression expr = new IndexExpression(ByteBufferUtil.bytes("birthdate"), Operator.EQ, ByteBufferUtil.bytes(1L));
        List<IndexExpression> clause = Arrays.asList(expr);
        IDiskAtomFilter filter = new IdentityQueryFilter();
        Range<RowPosition> range = Util.range("", "");
        List<Row> rows = cfs.search(range, clause, filter, 100);

        assert rows != null;
        assert rows.size() == 2 : StringUtils.join(rows, ",");

        String key = new String(rows.get(0).key.getKey().array(), rows.get(0).key.getKey().position(), rows.get(0).key.getKey().remaining());
        assert "k1".equals( key ) : key;

        key = new String(rows.get(1).key.getKey().array(), rows.get(1).key.getKey().position(), rows.get(1).key.getKey().remaining());
        assert "k3".equals(key) : key;

        assert ByteBufferUtil.bytes(1L).equals( rows.get(0).cf.getColumn(birthdate).value());
        assert ByteBufferUtil.bytes(1L).equals( rows.get(1).cf.getColumn(birthdate).value());

        // add a second expression
        IndexExpression expr2 = new IndexExpression(ByteBufferUtil.bytes("notbirthdate"), Operator.GTE, ByteBufferUtil.bytes(2L));
        clause = Arrays.asList(expr, expr2);
        rows = cfs.search(range, clause, filter, 100);

        assert rows.size() == 1 : StringUtils.join(rows, ",");
        key = new String(rows.get(0).key.getKey().array(), rows.get(0).key.getKey().position(), rows.get(0).key.getKey().remaining());
        assert "k3".equals( key );

        // same query again, but with resultset not including the subordinate expression
        rows = cfs.search(range, clause, Util.namesFilter(cfs, "birthdate"), 100);

        assert rows.size() == 1 : StringUtils.join(rows, ",");
        key = new String(rows.get(0).key.getKey().array(), rows.get(0).key.getKey().position(), rows.get(0).key.getKey().remaining());
        assert "k3".equals( key );

        assert rows.get(0).cf.getColumnCount() == 1 : rows.get(0).cf;

        // once more, this time with a slice rowset that needs to be expanded
        SliceQueryFilter emptyFilter = new SliceQueryFilter(Composites.EMPTY, Composites.EMPTY, false, 0);
        rows = cfs.search(range, clause, emptyFilter, 100);

        assert rows.size() == 1 : StringUtils.join(rows, ",");
        key = new String(rows.get(0).key.getKey().array(), rows.get(0).key.getKey().position(), rows.get(0).key.getKey().remaining());
        assert "k3".equals( key );

        assertFalse(rows.get(0).cf.hasColumns());

        // query with index hit but rejected by secondary clause, with a small enough count that just checking count
        // doesn't tell the scan loop that it's done
        IndexExpression expr3 = new IndexExpression(ByteBufferUtil.bytes("notbirthdate"), Operator.EQ, ByteBufferUtil.bytes(-1L));
        clause = Arrays.asList(expr, expr3);
        rows = cfs.search(range, clause, filter, 100);

        assert rows.isEmpty();
    }

    @Test
    public void testLargeScan()
    {
        Mutation rm;
        ColumnFamilyStore cfs = Keyspace.open("Keyspace1").getColumnFamilyStore("Indexed1");
        for (int i = 0; i < 100; i++)
        {
            rm = new Mutation("Keyspace1", ByteBufferUtil.bytes("key" + i));
            rm.add("Indexed1", cellname("birthdate"), ByteBufferUtil.bytes(34L), 0);
            rm.add("Indexed1", cellname("notbirthdate"), ByteBufferUtil.bytes((long) (i % 2)), 0);
            rm.applyUnsafe();
        }

        IndexExpression expr = new IndexExpression(ByteBufferUtil.bytes("birthdate"), Operator.EQ, ByteBufferUtil.bytes(34L));
        IndexExpression expr2 = new IndexExpression(ByteBufferUtil.bytes("notbirthdate"), Operator.EQ, ByteBufferUtil.bytes(1L));
        List<IndexExpression> clause = Arrays.asList(expr, expr2);
        IDiskAtomFilter filter = new IdentityQueryFilter();
        Range<RowPosition> range = Util.range("", "");
        List<Row> rows = cfs.search(range, clause, filter, 100);

        assert rows != null;
        assert rows.size() == 50 : rows.size();
        Set<DecoratedKey> keys = new HashSet<DecoratedKey>();
        // extra check that there are no duplicate results -- see https://issues.apache.org/jira/browse/CASSANDRA-2406
        for (Row row : rows)
            keys.add(row.key);
        assert rows.size() == keys.size();
    }

    @Test
    public void testIndexDeletions() throws IOException
    {
        ColumnFamilyStore cfs = Keyspace.open("Keyspace3").getColumnFamilyStore("Indexed1");
        Mutation rm;

        rm = new Mutation("Keyspace3", ByteBufferUtil.bytes("k1"));
        rm.add("Indexed1", cellname("birthdate"), ByteBufferUtil.bytes(1L), 0);
        rm.apply();

        IndexExpression expr = new IndexExpression(ByteBufferUtil.bytes("birthdate"), Operator.EQ, ByteBufferUtil.bytes(1L));
        List<IndexExpression> clause = Arrays.asList(expr);
        IDiskAtomFilter filter = new IdentityQueryFilter();
        Range<RowPosition> range = Util.range("", "");
        List<Row> rows = cfs.search(range, clause, filter, 100);
        assert rows.size() == 1 : StringUtils.join(rows, ",");
        String key = ByteBufferUtil.string(rows.get(0).key.getKey());
        assert "k1".equals( key );

        // delete the column directly
        rm = new Mutation("Keyspace3", ByteBufferUtil.bytes("k1"));
        rm.delete("Indexed1", cellname("birthdate"), 1);
        rm.apply();
        rows = cfs.search(range, clause, filter, 100);
        assert rows.isEmpty();

        // verify that it's not being indexed under the deletion column value either
        Cell deletion = rm.getColumnFamilies().iterator().next().iterator().next();
        ByteBuffer deletionLong = ByteBufferUtil.bytes((long) ByteBufferUtil.toInt(deletion.value()));
        IndexExpression expr0 = new IndexExpression(ByteBufferUtil.bytes("birthdate"), Operator.EQ, deletionLong);
        List<IndexExpression> clause0 = Arrays.asList(expr0);
        rows = cfs.search(range, clause0, filter, 100);
        assert rows.isEmpty();

        // resurrect w/ a newer timestamp
        rm = new Mutation("Keyspace3", ByteBufferUtil.bytes("k1"));
        rm.add("Indexed1", cellname("birthdate"), ByteBufferUtil.bytes(1L), 2);
        rm.apply();
        rows = cfs.search(range, clause, filter, 100);
        assert rows.size() == 1 : StringUtils.join(rows, ",");
        key = ByteBufferUtil.string(rows.get(0).key.getKey());
        assert "k1".equals( key );

        // verify that row and delete w/ older timestamp does nothing
        rm = new Mutation("Keyspace3", ByteBufferUtil.bytes("k1"));
        rm.delete("Indexed1", 1);
        rm.apply();
        rows = cfs.search(range, clause, filter, 100);
        assert rows.size() == 1 : StringUtils.join(rows, ",");
        key = ByteBufferUtil.string(rows.get(0).key.getKey());
        assert "k1".equals( key );

        // similarly, column delete w/ older timestamp should do nothing
        rm = new Mutation("Keyspace3", ByteBufferUtil.bytes("k1"));
        rm.delete("Indexed1", cellname("birthdate"), 1);
        rm.apply();
        rows = cfs.search(range, clause, filter, 100);
        assert rows.size() == 1 : StringUtils.join(rows, ",");
        key = ByteBufferUtil.string(rows.get(0).key.getKey());
        assert "k1".equals( key );

        // delete the entire row (w/ newer timestamp this time)
        rm = new Mutation("Keyspace3", ByteBufferUtil.bytes("k1"));
        rm.delete("Indexed1", 3);
        rm.apply();
        rows = cfs.search(range, clause, filter, 100);
        assert rows.isEmpty() : StringUtils.join(rows, ",");

        // make sure obsolete mutations don't generate an index entry
        rm = new Mutation("Keyspace3", ByteBufferUtil.bytes("k1"));
        rm.add("Indexed1", cellname("birthdate"), ByteBufferUtil.bytes(1L), 3);
        rm.apply();
        rows = cfs.search(range, clause, filter, 100);
        assert rows.isEmpty() : StringUtils.join(rows, ",");

        // try insert followed by row delete in the same mutation
        rm = new Mutation("Keyspace3", ByteBufferUtil.bytes("k1"));
        rm.add("Indexed1", cellname("birthdate"), ByteBufferUtil.bytes(1L), 1);
        rm.delete("Indexed1", 2);
        rm.apply();
        rows = cfs.search(range, clause, filter, 100);
        assert rows.isEmpty() : StringUtils.join(rows, ",");

        // try row delete followed by insert in the same mutation
        rm = new Mutation("Keyspace3", ByteBufferUtil.bytes("k1"));
        rm.delete("Indexed1", 3);
        rm.add("Indexed1", cellname("birthdate"), ByteBufferUtil.bytes(1L), 4);
        rm.apply();
        rows = cfs.search(range, clause, filter, 100);
        assert rows.size() == 1 : StringUtils.join(rows, ",");
        key = ByteBufferUtil.string(rows.get(0).key.getKey());
        assert "k1".equals( key );
    }

    @Test
    public void testIndexUpdate() throws IOException
    {
        Keyspace keyspace = Keyspace.open("Keyspace2");
        ColumnFamilyStore cfs = keyspace.getColumnFamilyStore("Indexed1");
        CellName birthdate = cellname("birthdate");

        // create a row and update the birthdate value, test that the index query fetches the new version
        Mutation rm;
        rm = new Mutation("Keyspace2", ByteBufferUtil.bytes("k1"));
        rm.add("Indexed1", birthdate, ByteBufferUtil.bytes(1L), 1);
        rm.apply();
        rm = new Mutation("Keyspace2", ByteBufferUtil.bytes("k1"));
        rm.add("Indexed1", birthdate, ByteBufferUtil.bytes(2L), 2);
        rm.apply();

        IndexExpression expr = new IndexExpression(ByteBufferUtil.bytes("birthdate"), Operator.EQ, ByteBufferUtil.bytes(1L));
        List<IndexExpression> clause = Arrays.asList(expr);
        IDiskAtomFilter filter = new IdentityQueryFilter();
        Range<RowPosition> range = Util.range("", "");
        List<Row> rows = cfs.search(range, clause, filter, 100);
        assert rows.size() == 0;

        expr = new IndexExpression(ByteBufferUtil.bytes("birthdate"), Operator.EQ, ByteBufferUtil.bytes(2L));
        clause = Arrays.asList(expr);
        rows = keyspace.getColumnFamilyStore("Indexed1").search(range, clause, filter, 100);
        String key = ByteBufferUtil.string(rows.get(0).key.getKey());
        assert "k1".equals( key );

        // update the birthdate value with an OLDER timestamp, and test that the index ignores this
        rm = new Mutation("Keyspace2", ByteBufferUtil.bytes("k1"));
        rm.add("Indexed1", birthdate, ByteBufferUtil.bytes(3L), 0);
        rm.apply();

        rows = keyspace.getColumnFamilyStore("Indexed1").search(range, clause, filter, 100);
        key = ByteBufferUtil.string(rows.get(0).key.getKey());
        assert "k1".equals( key );

    }

    @Test
    public void testIndexUpdateOverwritingExpiringColumns() throws Exception
    {
        // see CASSANDRA-7268
        Keyspace keyspace = Keyspace.open("Keyspace2");

        // create a row and update the birthdate value with an expiring column
        Mutation rm;
        rm = new Mutation("Keyspace2", ByteBufferUtil.bytes("k100"));
        rm.add("Indexed1", cellname("birthdate"), ByteBufferUtil.bytes(100L), 1, 1000);
        rm.apply();

        IndexExpression expr = new IndexExpression(ByteBufferUtil.bytes("birthdate"), Operator.EQ, ByteBufferUtil.bytes(100L));
        List<IndexExpression> clause = Arrays.asList(expr);
        IDiskAtomFilter filter = new IdentityQueryFilter();
        Range<RowPosition> range = Util.range("", "");
        List<Row> rows = keyspace.getColumnFamilyStore("Indexed1").search(range, clause, filter, 100);
        assertEquals(1, rows.size());

        // requires a 1s sleep because we calculate local expiry time as (now() / 1000) + ttl
        TimeUnit.SECONDS.sleep(1);

        // now overwrite with the same name/value/ttl, but the local expiry time will be different
        rm = new Mutation("Keyspace2", ByteBufferUtil.bytes("k100"));
        rm.add("Indexed1", cellname("birthdate"), ByteBufferUtil.bytes(100L), 1, 1000);
        rm.apply();

        rows = keyspace.getColumnFamilyStore("Indexed1").search(range, clause, filter, 100);
        assertEquals(1, rows.size());

        // check that modifying the indexed value using the same timestamp behaves as expected
        rm = new Mutation("Keyspace2", ByteBufferUtil.bytes("k101"));
        rm.add("Indexed1", cellname("birthdate"), ByteBufferUtil.bytes(101L), 1, 1000);
        rm.apply();

        expr = new IndexExpression(ByteBufferUtil.bytes("birthdate"), Operator.EQ, ByteBufferUtil.bytes(101L));
        clause = Arrays.asList(expr);
        rows = keyspace.getColumnFamilyStore("Indexed1").search(range, clause, filter, 100);
        assertEquals(1, rows.size());

        TimeUnit.SECONDS.sleep(1);
        rm = new Mutation("Keyspace2", ByteBufferUtil.bytes("k101"));
        rm.add("Indexed1", cellname("birthdate"), ByteBufferUtil.bytes(102L), 1, 1000);
        rm.apply();
        // search for the old value
        rows = keyspace.getColumnFamilyStore("Indexed1").search(range, clause, filter, 100);
        assertEquals(0, rows.size());
        // and for the new
        expr = new IndexExpression(ByteBufferUtil.bytes("birthdate"), Operator.EQ, ByteBufferUtil.bytes(102L));
        clause = Arrays.asList(expr);
        rows = keyspace.getColumnFamilyStore("Indexed1").search(range, clause, filter, 100);
        assertEquals(1, rows.size());
    }

    @Test
    public void testDeleteOfInconsistentValuesInKeysIndex() throws Exception
    {
        String keySpace = "Keyspace2";
        String cfName = "Indexed1";

        Keyspace keyspace = Keyspace.open(keySpace);
        ColumnFamilyStore cfs = keyspace.getColumnFamilyStore(cfName);
        cfs.truncateBlocking();

        ByteBuffer rowKey = ByteBufferUtil.bytes("k1");
        CellName colName = cellname("birthdate"); 
        ByteBuffer val1 = ByteBufferUtil.bytes(1L);
        ByteBuffer val2 = ByteBufferUtil.bytes(2L);

        // create a row and update the "birthdate" value, test that the index query fetches this version
        Mutation rm;
        rm = new Mutation(keySpace, rowKey);
        rm.add(cfName, colName, val1, 0);
        rm.apply();
        IndexExpression expr = new IndexExpression(ByteBufferUtil.bytes("birthdate"), Operator.EQ, val1);
        List<IndexExpression> clause = Arrays.asList(expr);
        IDiskAtomFilter filter = new IdentityQueryFilter();
        Range<RowPosition> range = Util.range("", "");
        List<Row> rows = keyspace.getColumnFamilyStore(cfName).search(range, clause, filter, 100);
        assertEquals(1, rows.size());

        // force a flush, so our index isn't being read from a memtable
        keyspace.getColumnFamilyStore(cfName).forceBlockingFlush();

        // now apply another update, but force the index update to be skipped
        rm = new Mutation(keySpace, rowKey);
        rm.add(cfName, colName, val2, 1);
        keyspace.apply(rm, true, false);

        // Now searching the index for either the old or new value should return 0 rows
        // because the new value was not indexed and the old value should be ignored
        // (and in fact purged from the index cf).
        // first check for the old value
        rows = keyspace.getColumnFamilyStore(cfName).search(range, clause, filter, 100);
        assertEquals(0, rows.size());
        // now check for the updated value
        expr = new IndexExpression(ByteBufferUtil.bytes("birthdate"), Operator.EQ, val2);
        clause = Arrays.asList(expr);
        filter = new IdentityQueryFilter();
        range = Util.range("", "");
        rows = keyspace.getColumnFamilyStore(cfName).search(range, clause, filter, 100);
        assertEquals(0, rows.size());

        // now, reset back to the original value, still skipping the index update, to
        // make sure the value was expunged from the index when it was discovered to be inconsistent
        rm = new Mutation(keySpace, rowKey);
        rm.add(cfName, colName, ByteBufferUtil.bytes(1L), 3);
        keyspace.apply(rm, true, false);

        expr = new IndexExpression(ByteBufferUtil.bytes("birthdate"), Operator.EQ, ByteBufferUtil.bytes(1L));
        clause = Arrays.asList(expr);
        filter = new IdentityQueryFilter();
        range = Util.range("", "");
        rows = keyspace.getColumnFamilyStore(cfName).search(range, clause, filter, 100);
        assertEquals(0, rows.size());
    }

    @Test
    public void testDeleteOfInconsistentValuesFromCompositeIndex() throws Exception
    {
        String keySpace = "Keyspace2";
        String cfName = "Indexed2";

        Keyspace keyspace = Keyspace.open(keySpace);
        ColumnFamilyStore cfs = keyspace.getColumnFamilyStore(cfName);
        cfs.truncateBlocking();

        ByteBuffer rowKey = ByteBufferUtil.bytes("k1");
        ByteBuffer clusterKey = ByteBufferUtil.bytes("ck1");
        ByteBuffer colName = ByteBufferUtil.bytes("col1"); 

        CellNameType baseComparator = cfs.getComparator();
        CellName compositeName = baseComparator.makeCellName(clusterKey, colName);

        ByteBuffer val1 = ByteBufferUtil.bytes("v1");
        ByteBuffer val2 = ByteBufferUtil.bytes("v2");

        // create a row and update the author value
        Mutation rm;
        rm = new Mutation(keySpace, rowKey);
        rm.add(cfName, compositeName, val1, 0);
        rm.apply();

        // test that the index query fetches this version
        IndexExpression expr = new IndexExpression(colName, Operator.EQ, val1);
        List<IndexExpression> clause = Arrays.asList(expr);
        IDiskAtomFilter filter = new IdentityQueryFilter();
        Range<RowPosition> range = Util.range("", "");
        List<Row> rows = keyspace.getColumnFamilyStore(cfName).search(range, clause, filter, 100);
        assertEquals(1, rows.size());

        // force a flush and retry the query, so our index isn't being read from a memtable
        keyspace.getColumnFamilyStore(cfName).forceBlockingFlush();
        rows = keyspace.getColumnFamilyStore(cfName).search(range, clause, filter, 100);
        assertEquals(1, rows.size());

        // now apply another update, but force the index update to be skipped
        rm = new Mutation(keySpace, rowKey);
        rm.add(cfName, compositeName, val2, 1);
        keyspace.apply(rm, true, false);

        // Now searching the index for either the old or new value should return 0 rows
        // because the new value was not indexed and the old value should be ignored
        // (and in fact purged from the index cf).
        // first check for the old value
        rows = keyspace.getColumnFamilyStore(cfName).search(range, clause, filter, 100);
        assertEquals(0, rows.size());
        // now check for the updated value
        expr = new IndexExpression(colName, Operator.EQ, val2);
        clause = Arrays.asList(expr);
        filter = new IdentityQueryFilter();
        range = Util.range("", "");
        rows = keyspace.getColumnFamilyStore(cfName).search(range, clause, filter, 100);
        assertEquals(0, rows.size());

        // now, reset back to the original value, still skipping the index update, to
        // make sure the value was expunged from the index when it was discovered to be inconsistent
        rm = new Mutation(keySpace, rowKey);
        rm.add(cfName, compositeName, val1, 2);
        keyspace.apply(rm, true, false);

        expr = new IndexExpression(colName, Operator.EQ, val1);
        clause = Arrays.asList(expr);
        filter = new IdentityQueryFilter();
        range = Util.range("", "");
        rows = keyspace.getColumnFamilyStore(cfName).search(range, clause, filter, 100);
        assertEquals(0, rows.size());
    }

    // See CASSANDRA-6098
    @Test
    public void testDeleteCompositeIndex() throws Exception
    {
        String keySpace = "Keyspace2";
        String cfName = "Indexed3"; // has gcGrace 0

        Keyspace keyspace = Keyspace.open(keySpace);
        ColumnFamilyStore cfs = keyspace.getColumnFamilyStore(cfName);
        cfs.truncateBlocking();

        ByteBuffer rowKey = ByteBufferUtil.bytes("k1");
        ByteBuffer clusterKey = ByteBufferUtil.bytes("ck1");
        ByteBuffer colName = ByteBufferUtil.bytes("col1");

        CellNameType baseComparator = cfs.getComparator();
        CellName compositeName = baseComparator.makeCellName(clusterKey, colName);

        ByteBuffer val1 = ByteBufferUtil.bytes("v2");

        // Insert indexed value.
        Mutation rm;
        rm = new Mutation(keySpace, rowKey);
        rm.add(cfName, compositeName, val1, 0);
        rm.apply();

        // Now delete the value and flush too.
        rm = new Mutation(keySpace, rowKey);
        rm.delete(cfName, 1);
        rm.apply();

        // We want the data to be gcable, but even if gcGrace == 0, we still need to wait 1 second
        // since we won't gc on a tie.
        try { Thread.sleep(1000); } catch (Exception e) {}

        // Read the index and we check we do get no value (and no NPE)
        // Note: the index will return the entry because it hasn't been deleted (we
        // haven't read yet nor compacted) but the data read itself will return null
        IndexExpression expr = new IndexExpression(colName, Operator.EQ, val1);
        List<IndexExpression> clause = Arrays.asList(expr);
        IDiskAtomFilter filter = new IdentityQueryFilter();
        Range<RowPosition> range = Util.range("", "");
        List<Row> rows = keyspace.getColumnFamilyStore(cfName).search(range, clause, filter, 100);
        assertEquals(0, rows.size());
    }

    // See CASSANDRA-2628
    @Test
    public void testIndexScanWithLimitOne()
    {
        ColumnFamilyStore cfs = Keyspace.open("Keyspace1").getColumnFamilyStore("Indexed1");
        Mutation rm;

        CellName nobirthdate = cellname("notbirthdate");
        CellName birthdate = cellname("birthdate");

        rm = new Mutation("Keyspace1", ByteBufferUtil.bytes("kk1"));
        rm.add("Indexed1", nobirthdate, ByteBufferUtil.bytes(1L), 0);
        rm.add("Indexed1", birthdate, ByteBufferUtil.bytes(1L), 0);
        rm.apply();

        rm = new Mutation("Keyspace1", ByteBufferUtil.bytes("kk2"));
        rm.add("Indexed1", nobirthdate, ByteBufferUtil.bytes(2L), 0);
        rm.add("Indexed1", birthdate, ByteBufferUtil.bytes(1L), 0);
        rm.apply();

        rm = new Mutation("Keyspace1", ByteBufferUtil.bytes("kk3"));
        rm.add("Indexed1", nobirthdate, ByteBufferUtil.bytes(2L), 0);
        rm.add("Indexed1", birthdate, ByteBufferUtil.bytes(1L), 0);
        rm.apply();

        rm = new Mutation("Keyspace1", ByteBufferUtil.bytes("kk4"));
        rm.add("Indexed1", nobirthdate, ByteBufferUtil.bytes(2L), 0);
        rm.add("Indexed1", birthdate, ByteBufferUtil.bytes(1L), 0);
        rm.apply();

        // basic single-expression query
        IndexExpression expr1 = new IndexExpression(ByteBufferUtil.bytes("birthdate"), Operator.EQ, ByteBufferUtil.bytes(1L));
        IndexExpression expr2 = new IndexExpression(ByteBufferUtil.bytes("notbirthdate"), Operator.GT, ByteBufferUtil.bytes(1L));
        List<IndexExpression> clause = Arrays.asList(expr1, expr2);
        IDiskAtomFilter filter = new IdentityQueryFilter();
        Range<RowPosition> range = Util.range("", "");
        List<Row> rows = cfs.search(range, clause, filter, 1);

        assert rows != null;
        assert rows.size() == 1 : StringUtils.join(rows, ",");
    }

    @Test
    public void testIndexCreate() throws IOException, InterruptedException, ExecutionException
    {
        Keyspace keyspace = Keyspace.open("Keyspace1");
        ColumnFamilyStore cfs = keyspace.getColumnFamilyStore("Indexed2");

        // create a row and update the birthdate value, test that the index query fetches the new version
        Mutation rm;
        rm = new Mutation("Keyspace1", ByteBufferUtil.bytes("k1"));
        rm.add("Indexed2", cellname("birthdate"), ByteBufferUtil.bytes(1L), 1);
        rm.apply();

        ColumnDefinition old = cfs.metadata.getColumnDefinition(ByteBufferUtil.bytes("birthdate"));
        ColumnDefinition cd = ColumnDefinition.regularDef(cfs.metadata, old.name.bytes, old.type, null).setIndex("birthdate_index", IndexType.KEYS, null);
        Future<?> future = cfs.indexManager.addIndexedColumn(cd);
        future.get();
        // we had a bug (CASSANDRA-2244) where index would get created but not flushed -- check for that
        assert cfs.indexManager.getIndexForColumn(cd.name.bytes).getIndexCfs().getSSTables().size() > 0;

        queryBirthdate(keyspace);

        // validate that drop clears it out & rebuild works (CASSANDRA-2320)
        SecondaryIndex indexedCfs = cfs.indexManager.getIndexForColumn(ByteBufferUtil.bytes("birthdate"));
        cfs.indexManager.removeIndexedColumn(ByteBufferUtil.bytes("birthdate"));
        assert !indexedCfs.isIndexBuilt(ByteBufferUtil.bytes("birthdate"));

        // rebuild & re-query
        future = cfs.indexManager.addIndexedColumn(cd);
        future.get();
        queryBirthdate(keyspace);
    }

    private void queryBirthdate(Keyspace keyspace) throws CharacterCodingException
    {
        IndexExpression expr = new IndexExpression(ByteBufferUtil.bytes("birthdate"), Operator.EQ, ByteBufferUtil.bytes(1L));
        List<IndexExpression> clause = Arrays.asList(expr);
        IDiskAtomFilter filter = new IdentityQueryFilter();
        List<Row> rows = keyspace.getColumnFamilyStore("Indexed2").search(Util.range("", ""), clause, filter, 100);
        assert rows.size() == 1 : StringUtils.join(rows, ",");
        assertEquals("k1", ByteBufferUtil.string(rows.get(0).key.getKey()));
    }

    @Test
    public void testCassandra6778() throws CharacterCodingException
    {
        String cfname = "StandardInteger1";
        Keyspace keyspace = Keyspace.open("Keyspace1");
        ColumnFamilyStore cfs = keyspace.getColumnFamilyStore(cfname);

        // insert two columns that represent the same integer but have different binary forms (the
        // second one is padded with extra zeros)
        Mutation rm = new Mutation("Keyspace1", ByteBufferUtil.bytes("k1"));
        CellName column1 = cellname(ByteBuffer.wrap(new byte[]{1}));
        rm.add(cfname, column1, ByteBufferUtil.bytes("data1"), 1);
        rm.apply();
        cfs.forceBlockingFlush();

        rm = new Mutation("Keyspace1", ByteBufferUtil.bytes("k1"));
        CellName column2 = cellname(ByteBuffer.wrap(new byte[]{0, 0, 1}));
        rm.add(cfname, column2, ByteBufferUtil.bytes("data2"), 2);
        rm.apply();
        cfs.forceBlockingFlush();

        // fetch by the first column name; we should get the second version of the column value
        SliceByNamesReadCommand cmd = new SliceByNamesReadCommand(
            "Keyspace1", ByteBufferUtil.bytes("k1"), cfname, System.currentTimeMillis(),
            new NamesQueryFilter(FBUtilities.singleton(column1, cfs.getComparator())));

        ColumnFamily cf = cmd.getRow(keyspace).cf;
        assertEquals(1, cf.getColumnCount());
        Cell cell = cf.getColumn(column1);
        assertEquals("data2", ByteBufferUtil.string(cell.value()));
        assertEquals(column2, cell.name());

        // fetch by the second column name; we should get the second version of the column value
        cmd = new SliceByNamesReadCommand(
            "Keyspace1", ByteBufferUtil.bytes("k1"), cfname, System.currentTimeMillis(),
            new NamesQueryFilter(FBUtilities.singleton(column2, cfs.getComparator())));

        cf = cmd.getRow(keyspace).cf;
        assertEquals(1, cf.getColumnCount());
        cell = cf.getColumn(column2);
        assertEquals("data2", ByteBufferUtil.string(cell.value()));
        assertEquals(column2, cell.name());
    }

    @Test
    public void testInclusiveBounds()
    {
        ColumnFamilyStore cfs = insertKey1Key2();

        List<Row> result = cfs.getRangeSlice(Util.bounds("key1", "key2"),
                                             null,
                                             Util.namesFilter(cfs, "asdf"),
                                             10);
        assertEquals(2, result.size());
        assert result.get(0).key.getKey().equals(ByteBufferUtil.bytes("key1"));
    }

    @Test
    public void testDeleteSuperRowSticksAfterFlush() throws Throwable
    {
        String keyspaceName = "Keyspace1";
        String cfName= "Super1";
        ByteBuffer scfName = ByteBufferUtil.bytes("SuperDuper");
        Keyspace keyspace = Keyspace.open(keyspaceName);
        ColumnFamilyStore cfs = keyspace.getColumnFamilyStore(cfName);
        DecoratedKey key = Util.dk("flush-resurrection");

        // create an isolated sstable.
        putColsSuper(cfs, key, scfName,
                new BufferCell(cellname(1L), ByteBufferUtil.bytes("val1"), 1),
                new BufferCell(cellname(2L), ByteBufferUtil.bytes("val2"), 1),
                new BufferCell(cellname(3L), ByteBufferUtil.bytes("val3"), 1));
        cfs.forceBlockingFlush();

        // insert, don't flush.
        putColsSuper(cfs, key, scfName,
                new BufferCell(cellname(4L), ByteBufferUtil.bytes("val4"), 1),
                new BufferCell(cellname(5L), ByteBufferUtil.bytes("val5"), 1),
                new BufferCell(cellname(6L), ByteBufferUtil.bytes("val6"), 1));

        // verify insert.
        final SlicePredicate sp = new SlicePredicate();
        sp.setSlice_range(new SliceRange());
        sp.getSlice_range().setCount(100);
        sp.getSlice_range().setStart(ArrayUtils.EMPTY_BYTE_ARRAY);
        sp.getSlice_range().setFinish(ArrayUtils.EMPTY_BYTE_ARRAY);

        assertRowAndColCount(1, 6, false, cfs.getRangeSlice(Util.range("f", "g"), null, ThriftValidation.asIFilter(sp, cfs.metadata, scfName), 100));

        // delete
        Mutation rm = new Mutation(keyspace.getName(), key.getKey());
        rm.deleteRange(cfName, SuperColumns.startOf(scfName), SuperColumns.endOf(scfName), 2);
        rm.apply();

        // verify delete.
        assertRowAndColCount(1, 0, false, cfs.getRangeSlice(Util.range("f", "g"), null, ThriftValidation.asIFilter(sp, cfs.metadata, scfName), 100));

        // flush
        cfs.forceBlockingFlush();

        // re-verify delete.
        assertRowAndColCount(1, 0, false, cfs.getRangeSlice(Util.range("f", "g"), null, ThriftValidation.asIFilter(sp, cfs.metadata, scfName), 100));

        // late insert.
        putColsSuper(cfs, key, scfName,
                new BufferCell(cellname(4L), ByteBufferUtil.bytes("val4"), 1L),
                new BufferCell(cellname(7L), ByteBufferUtil.bytes("val7"), 1L));

        // re-verify delete.
        assertRowAndColCount(1, 0, false, cfs.getRangeSlice(Util.range("f", "g"), null, ThriftValidation.asIFilter(sp, cfs.metadata, scfName), 100));

        // make sure new writes are recognized.
        putColsSuper(cfs, key, scfName,
                new BufferCell(cellname(3L), ByteBufferUtil.bytes("val3"), 3),
                new BufferCell(cellname(8L), ByteBufferUtil.bytes("val8"), 3),
                new BufferCell(cellname(9L), ByteBufferUtil.bytes("val9"), 3));
        assertRowAndColCount(1, 3, false, cfs.getRangeSlice(Util.range("f", "g"), null, ThriftValidation.asIFilter(sp, cfs.metadata, scfName), 100));
    }

    private static void assertRowAndColCount(int rowCount, int colCount, boolean isDeleted, Collection<Row> rows) throws CharacterCodingException
    {
        assert rows.size() == rowCount : "rowcount " + rows.size();
        for (Row row : rows)
        {
            assert row.cf != null : "cf was null";
            assert row.cf.getColumnCount() == colCount : "colcount " + row.cf.getColumnCount() + "|" + str(row.cf);
            if (isDeleted)
                assert row.cf.isMarkedForDelete() : "cf not marked for delete";
        }
    }

    private static String str(ColumnFamily cf) throws CharacterCodingException
    {
        StringBuilder sb = new StringBuilder();
        for (Cell col : cf.getSortedColumns())
            sb.append(String.format("(%s,%s,%d),", ByteBufferUtil.string(col.name().toByteBuffer()), ByteBufferUtil.string(col.value()), col.timestamp()));
        return sb.toString();
    }

    private static void putColsSuper(ColumnFamilyStore cfs, DecoratedKey key, ByteBuffer scfName, Cell... cols) throws Throwable
    {
        ColumnFamily cf = ArrayBackedSortedColumns.factory.create(cfs.keyspace.getName(), cfs.name);
        for (Cell col : cols)
            cf.addColumn(col.withUpdatedName(CellNames.compositeDense(scfName, col.name().toByteBuffer())));
        Mutation rm = new Mutation(cfs.keyspace.getName(), key.getKey(), cf);
        rm.apply();
    }

    private static void putColsStandard(ColumnFamilyStore cfs, DecoratedKey key, Cell... cols) throws Throwable
    {
        ColumnFamily cf = ArrayBackedSortedColumns.factory.create(cfs.keyspace.getName(), cfs.name);
        for (Cell col : cols)
            cf.addColumn(col);
        Mutation rm = new Mutation(cfs.keyspace.getName(), key.getKey(), cf);
        rm.apply();
    }

    @Test
    public void testDeleteStandardRowSticksAfterFlush() throws Throwable
    {
        // test to make sure flushing after a delete doesn't resurrect delted cols.
        String keyspaceName = "Keyspace1";
        String cfName = "Standard1";
        Keyspace keyspace = Keyspace.open(keyspaceName);
        ColumnFamilyStore cfs = keyspace.getColumnFamilyStore(cfName);
        DecoratedKey key = Util.dk("f-flush-resurrection");

        SlicePredicate sp = new SlicePredicate();
        sp.setSlice_range(new SliceRange());
        sp.getSlice_range().setCount(100);
        sp.getSlice_range().setStart(ArrayUtils.EMPTY_BYTE_ARRAY);
        sp.getSlice_range().setFinish(ArrayUtils.EMPTY_BYTE_ARRAY);

        // insert
        putColsStandard(cfs, key, column("col1", "val1", 1), column("col2", "val2", 1));
        assertRowAndColCount(1, 2, false, cfs.getRangeSlice(Util.range("f", "g"), null, ThriftValidation.asIFilter(sp, cfs.metadata, null), 100));

        // flush.
        cfs.forceBlockingFlush();

        // insert, don't flush
        putColsStandard(cfs, key, column("col3", "val3", 1), column("col4", "val4", 1));
        assertRowAndColCount(1, 4, false, cfs.getRangeSlice(Util.range("f", "g"), null, ThriftValidation.asIFilter(sp, cfs.metadata, null), 100));

        // delete (from sstable and memtable)
        Mutation rm = new Mutation(keyspace.getName(), key.getKey());
        rm.delete(cfs.name, 2);
        rm.apply();

        // verify delete
        assertRowAndColCount(1, 0, true, cfs.getRangeSlice(Util.range("f", "g"), null, ThriftValidation.asIFilter(sp, cfs.metadata, null), 100));

        // flush
        cfs.forceBlockingFlush();

        // re-verify delete. // first breakage is right here because of CASSANDRA-1837.
        assertRowAndColCount(1, 0, true, cfs.getRangeSlice(Util.range("f", "g"), null, ThriftValidation.asIFilter(sp, cfs.metadata, null), 100));

        // simulate a 'late' insertion that gets put in after the deletion. should get inserted, but fail on read.
        putColsStandard(cfs, key, column("col5", "val5", 1), column("col2", "val2", 1));

        // should still be nothing there because we deleted this row. 2nd breakage, but was undetected because of 1837.
        assertRowAndColCount(1, 0, true, cfs.getRangeSlice(Util.range("f", "g"), null, ThriftValidation.asIFilter(sp, cfs.metadata, null), 100));

        // make sure that new writes are recognized.
        putColsStandard(cfs, key, column("col6", "val6", 3), column("col7", "val7", 3));
        assertRowAndColCount(1, 2, true, cfs.getRangeSlice(Util.range("f", "g"), null, ThriftValidation.asIFilter(sp, cfs.metadata, null), 100));

        // and it remains so after flush. (this wasn't failing before, but it's good to check.)
        cfs.forceBlockingFlush();
        assertRowAndColCount(1, 2, true, cfs.getRangeSlice(Util.range("f", "g"), null, ThriftValidation.asIFilter(sp, cfs.metadata, null), 100));
    }


    private ColumnFamilyStore insertKey1Key2()
    {
        ColumnFamilyStore cfs = Keyspace.open("Keyspace2").getColumnFamilyStore("Standard1");
        List<Mutation> rms = new LinkedList<>();
        Mutation rm;
        rm = new Mutation("Keyspace2", ByteBufferUtil.bytes("key1"));
        rm.add("Standard1", cellname("Column1"), ByteBufferUtil.bytes("asdf"), 0);
        rms.add(rm);
        Util.writeColumnFamily(rms);

        rm = new Mutation("Keyspace2", ByteBufferUtil.bytes("key2"));
        rm.add("Standard1", cellname("Column1"), ByteBufferUtil.bytes("asdf"), 0);
        rms.add(rm);
        return Util.writeColumnFamily(rms);
    }

    @Test
    public void testBackupAfterFlush() throws Throwable
    {
        ColumnFamilyStore cfs = insertKey1Key2();

        for (int version = 1; version <= 2; ++version)
        {
            Descriptor existing = new Descriptor(cfs.directories.getDirectoryForNewSSTables(), "Keyspace2", "Standard1", version, Descriptor.Type.FINAL);
            Descriptor desc = new Descriptor(Directories.getBackupsDirectory(existing), "Keyspace2", "Standard1", version, Descriptor.Type.FINAL);
            for (Component c : new Component[]{ Component.DATA, Component.PRIMARY_INDEX, Component.FILTER, Component.STATS })
                assertTrue("can not find backedup file:" + desc.filenameFor(c), new File(desc.filenameFor(c)).exists());
        }
    }

    // CASSANDRA-3467.  the key here is that supercolumn and subcolumn comparators are different
    @Test
    public void testSliceByNamesCommandOnUUIDTypeSCF() throws Throwable
    {
        String keyspaceName = "Keyspace1";
        String cfName = "Super6";
        ByteBuffer superColName = LexicalUUIDType.instance.fromString("a4ed3562-0e8e-4b41-bdfd-c45a2774682d");
        Keyspace keyspace = Keyspace.open(keyspaceName);
        ColumnFamilyStore cfs = keyspace.getColumnFamilyStore(cfName);
        DecoratedKey key = Util.dk("slice-get-uuid-type");

        // Insert a row with one supercolumn and multiple subcolumns
        putColsSuper(cfs, key, superColName, new BufferCell(cellname("a"), ByteBufferUtil.bytes("A"), 1),
                                             new BufferCell(cellname("b"), ByteBufferUtil.bytes("B"), 1));

        // Get the entire supercolumn like normal
        ColumnFamily cfGet = cfs.getColumnFamily(QueryFilter.getIdentityFilter(key, cfName, System.currentTimeMillis()));
        assertEquals(ByteBufferUtil.bytes("A"), cfGet.getColumn(CellNames.compositeDense(superColName, ByteBufferUtil.bytes("a"))).value());
        assertEquals(ByteBufferUtil.bytes("B"), cfGet.getColumn(CellNames.compositeDense(superColName, ByteBufferUtil.bytes("b"))).value());

        // Now do the SliceByNamesCommand on the supercolumn, passing both subcolumns in as columns to get
        SortedSet<CellName> sliceColNames = new TreeSet<CellName>(cfs.metadata.comparator);
        sliceColNames.add(CellNames.compositeDense(superColName, ByteBufferUtil.bytes("a")));
        sliceColNames.add(CellNames.compositeDense(superColName, ByteBufferUtil.bytes("b")));
        SliceByNamesReadCommand cmd = new SliceByNamesReadCommand(keyspaceName, key.getKey(), cfName, System.currentTimeMillis(), new NamesQueryFilter(sliceColNames));
        ColumnFamily cfSliced = cmd.getRow(keyspace).cf;

        // Make sure the slice returns the same as the straight get
        assertEquals(ByteBufferUtil.bytes("A"), cfSliced.getColumn(CellNames.compositeDense(superColName, ByteBufferUtil.bytes("a"))).value());
        assertEquals(ByteBufferUtil.bytes("B"), cfSliced.getColumn(CellNames.compositeDense(superColName, ByteBufferUtil.bytes("b"))).value());
    }

    @Test
    public void testSliceByNamesCommandOldMetadata() throws Throwable
    {
        String keyspaceName = "Keyspace1";
        String cfName= "Standard1";
        DecoratedKey key = Util.dk("slice-name-old-metadata");
        CellName cname = cellname("c1");
        Keyspace keyspace = Keyspace.open(keyspaceName);
        ColumnFamilyStore cfs = keyspace.getColumnFamilyStore(cfName);
        cfs.clearUnsafe();

        // Create a cell a 'high timestamp'
        putColsStandard(cfs, key, new BufferCell(cname, ByteBufferUtil.bytes("a"), 2));
        cfs.forceBlockingFlush();

        // Nuke the metadata and reload that sstable
        Collection<SSTableReader> ssTables = cfs.getSSTables();
        assertEquals(1, ssTables.size());
        cfs.clearUnsafe();
        assertEquals(0, cfs.getSSTables().size());

        new File(ssTables.iterator().next().descriptor.filenameFor(Component.STATS)).delete();
        cfs.loadNewSSTables();

        // Add another cell with a lower timestamp
        putColsStandard(cfs, key, new BufferCell(cname, ByteBufferUtil.bytes("b"), 1));

        // Test fetching the cell by name returns the first cell
        SliceByNamesReadCommand cmd = new SliceByNamesReadCommand(keyspaceName, key.getKey(), cfName, System.currentTimeMillis(), new NamesQueryFilter(FBUtilities.singleton(cname, cfs.getComparator())));
        ColumnFamily cf = cmd.getRow(keyspace).cf;
        Cell cell = cf.getColumn(cname);
        assert cell.value().equals(ByteBufferUtil.bytes("a")) : "expecting a, got " + ByteBufferUtil.string(cell.value());

        Keyspace.clear("Keyspace1"); // CASSANDRA-7195
    }

    private static void assertTotalColCount(Collection<Row> rows, int expectedCount)
    {
        int columns = 0;
        for (Row row : rows)
        {
            columns += row.getLiveCount(new SliceQueryFilter(ColumnSlice.ALL_COLUMNS_ARRAY, false, expectedCount), System.currentTimeMillis());
        }
        assert columns == expectedCount : "Expected " + expectedCount + " live columns but got " + columns + ": " + rows;
    }


    @Test
    public void testRangeSliceColumnsLimit() throws Throwable
    {
        String keyspaceName = "Keyspace1";
        String cfName = "Standard1";
        Keyspace keyspace = Keyspace.open(keyspaceName);
        ColumnFamilyStore cfs = keyspace.getColumnFamilyStore(cfName);
        cfs.clearUnsafe();

        Cell[] cols = new Cell[5];
        for (int i = 0; i < 5; i++)
            cols[i] = column("c" + i, "value", 1);

        putColsStandard(cfs, Util.dk("a"), cols[0], cols[1], cols[2], cols[3], cols[4]);
        putColsStandard(cfs, Util.dk("b"), cols[0], cols[1]);
        putColsStandard(cfs, Util.dk("c"), cols[0], cols[1], cols[2], cols[3]);
        cfs.forceBlockingFlush();

        SlicePredicate sp = new SlicePredicate();
        sp.setSlice_range(new SliceRange());
        sp.getSlice_range().setCount(1);
        sp.getSlice_range().setStart(ArrayUtils.EMPTY_BYTE_ARRAY);
        sp.getSlice_range().setFinish(ArrayUtils.EMPTY_BYTE_ARRAY);

        assertTotalColCount(cfs.getRangeSlice(Util.range("", ""),
                                              null,
                                              ThriftValidation.asIFilter(sp, cfs.metadata, null),
                                              3,
                                              System.currentTimeMillis(),
                                              true,
                                              false),
                            3);
        assertTotalColCount(cfs.getRangeSlice(Util.range("", ""),
                                              null,
                                              ThriftValidation.asIFilter(sp, cfs.metadata, null),
                                              5,
                                              System.currentTimeMillis(),
                                              true,
                                              false),
                            5);
        assertTotalColCount(cfs.getRangeSlice(Util.range("", ""),
                                              null,
                                              ThriftValidation.asIFilter(sp, cfs.metadata, null),
                                              8,
                                              System.currentTimeMillis(),
                                              true,
                                              false),
                            8);
        assertTotalColCount(cfs.getRangeSlice(Util.range("", ""),
                                              null,
                                              ThriftValidation.asIFilter(sp, cfs.metadata, null),
                                              10,
                                              System.currentTimeMillis(),
                                              true,
                                              false),
                            10);
        assertTotalColCount(cfs.getRangeSlice(Util.range("", ""),
                                              null,
                                              ThriftValidation.asIFilter(sp, cfs.metadata, null),
                                              100,
                                              System.currentTimeMillis(),
                                              true,
                                              false),
                            11);

        // Check that when querying by name, we always include all names for a
        // gien row even if it means returning more columns than requested (this is necesseray for CQL)
        sp = new SlicePredicate();
        sp.setColumn_names(Arrays.asList(
            ByteBufferUtil.bytes("c0"),
            ByteBufferUtil.bytes("c1"),
            ByteBufferUtil.bytes("c2")
        ));

        assertTotalColCount(cfs.getRangeSlice(Util.range("", ""),
                                              null,
                                              ThriftValidation.asIFilter(sp, cfs.metadata, null),
                                              1,
                                              System.currentTimeMillis(),
                                              true,
                                              false),
                            3);
        assertTotalColCount(cfs.getRangeSlice(Util.range("", ""),
                                              null,
                                              ThriftValidation.asIFilter(sp, cfs.metadata, null),
                                              4,
                                              System.currentTimeMillis(),
                                              true,
                                              false),
                            5);
        assertTotalColCount(cfs.getRangeSlice(Util.range("", ""),
                                              null,
                                              ThriftValidation.asIFilter(sp, cfs.metadata, null),
                                              5,
                                              System.currentTimeMillis(),
                                              true,
                                              false),
                            5);
        assertTotalColCount(cfs.getRangeSlice(Util.range("", ""),
                                              null,
                                              ThriftValidation.asIFilter(sp, cfs.metadata, null),
                                              6,
                                              System.currentTimeMillis(),
                                              true,
                                              false),
                            8);
        assertTotalColCount(cfs.getRangeSlice(Util.range("", ""),
                                              null,
                                              ThriftValidation.asIFilter(sp, cfs.metadata, null),
                                              100,
                                              System.currentTimeMillis(),
                                              true,
                                              false),
                            8);
    }

    @Test
    public void testRangeSlicePaging() throws Throwable
    {
        String keyspaceName = "Keyspace1";
        String cfName = "Standard1";
        Keyspace keyspace = Keyspace.open(keyspaceName);
        ColumnFamilyStore cfs = keyspace.getColumnFamilyStore(cfName);
        cfs.clearUnsafe();

        Cell[] cols = new Cell[4];
        for (int i = 0; i < 4; i++)
            cols[i] = column("c" + i, "value", 1);

        DecoratedKey ka = Util.dk("a");
        DecoratedKey kb = Util.dk("b");
        DecoratedKey kc = Util.dk("c");

        RowPosition min = Util.rp("");

        putColsStandard(cfs, ka, cols[0], cols[1], cols[2], cols[3]);
        putColsStandard(cfs, kb, cols[0], cols[1], cols[2]);
        putColsStandard(cfs, kc, cols[0], cols[1], cols[2], cols[3]);
        cfs.forceBlockingFlush();

        SlicePredicate sp = new SlicePredicate();
        sp.setSlice_range(new SliceRange());
        sp.getSlice_range().setCount(1);
        sp.getSlice_range().setStart(ArrayUtils.EMPTY_BYTE_ARRAY);
        sp.getSlice_range().setFinish(ArrayUtils.EMPTY_BYTE_ARRAY);

        Collection<Row> rows;
        Row row, row1, row2;
        IDiskAtomFilter filter = ThriftValidation.asIFilter(sp, cfs.metadata, null);

        rows = cfs.getRangeSlice(cfs.makeExtendedFilter(Util.range("", ""), filter, null, 3, true, true, System.currentTimeMillis()));
        assert rows.size() == 1 : "Expected 1 row, got " + toString(rows);
        row = rows.iterator().next();
        assertColumnNames(row, "c0", "c1", "c2");

        sp.getSlice_range().setStart(ByteBufferUtil.getArray(ByteBufferUtil.bytes("c2")));
        filter = ThriftValidation.asIFilter(sp, cfs.metadata, null);
        rows = cfs.getRangeSlice(cfs.makeExtendedFilter(new Bounds<RowPosition>(ka, min), filter, null, 3, true, true, System.currentTimeMillis()));
        assert rows.size() == 2 : "Expected 2 rows, got " + toString(rows);
        Iterator<Row> iter = rows.iterator();
        row1 = iter.next();
        row2 = iter.next();
        assertColumnNames(row1, "c2", "c3");
        assertColumnNames(row2, "c0");

        sp.getSlice_range().setStart(ByteBufferUtil.getArray(ByteBufferUtil.bytes("c0")));
        filter = ThriftValidation.asIFilter(sp, cfs.metadata, null);
        rows = cfs.getRangeSlice(cfs.makeExtendedFilter(new Bounds<RowPosition>(row2.key, min), filter, null, 3, true, true, System.currentTimeMillis()));
        assert rows.size() == 1 : "Expected 1 row, got " + toString(rows);
        row = rows.iterator().next();
        assertColumnNames(row, "c0", "c1", "c2");

        sp.getSlice_range().setStart(ByteBufferUtil.getArray(ByteBufferUtil.bytes("c2")));
        filter = ThriftValidation.asIFilter(sp, cfs.metadata, null);
        rows = cfs.getRangeSlice(cfs.makeExtendedFilter(new Bounds<RowPosition>(row.key, min), filter, null, 3, true, true, System.currentTimeMillis()));
        assert rows.size() == 2 : "Expected 2 rows, got " + toString(rows);
        iter = rows.iterator();
        row1 = iter.next();
        row2 = iter.next();
        assertColumnNames(row1, "c2");
        assertColumnNames(row2, "c0", "c1");

        // Paging within bounds
        SliceQueryFilter sf = new SliceQueryFilter(cellname("c1"),
                                                   cellname("c2"),
                                                   false,
                                                   0);
        rows = cfs.getRangeSlice(cfs.makeExtendedFilter(new Bounds<RowPosition>(ka, kc), sf, cellname("c2"), cellname("c1"), null, 2, true, System.currentTimeMillis()));
        assert rows.size() == 2 : "Expected 2 rows, got " + toString(rows);
        iter = rows.iterator();
        row1 = iter.next();
        row2 = iter.next();
        assertColumnNames(row1, "c2");
        assertColumnNames(row2, "c1");

        rows = cfs.getRangeSlice(cfs.makeExtendedFilter(new Bounds<RowPosition>(kb, kc), sf, cellname("c1"), cellname("c1"), null, 10, true, System.currentTimeMillis()));
        assert rows.size() == 2 : "Expected 2 rows, got " + toString(rows);
        iter = rows.iterator();
        row1 = iter.next();
        row2 = iter.next();
        assertColumnNames(row1, "c1", "c2");
        assertColumnNames(row2, "c1");
    }

    private static String toString(Collection<Row> rows)
    {
        try
        {
            StringBuilder sb = new StringBuilder();
            for (Row row : rows)
            {
                sb.append("{");
                sb.append(ByteBufferUtil.string(row.key.getKey()));
                sb.append(":");
                if (row.cf != null && !row.cf.isEmpty())
                {
                    for (Cell c : row.cf)
                        sb.append(" ").append(row.cf.getComparator().getString(c.name()));
                }
                sb.append("} ");
            }
            return sb.toString();
        }
        catch (Exception e)
        {
            throw new RuntimeException(e);
        }
    }

    private static void assertColumnNames(Row row, String ... columnNames) throws Exception
    {
        if (row == null || row.cf == null)
            throw new AssertionError("The row should not be empty");

        Iterator<Cell> columns = row.cf.getSortedColumns().iterator();
        Iterator<String> names = Arrays.asList(columnNames).iterator();

        while (columns.hasNext())
        {
            Cell c = columns.next();
            assert names.hasNext() : "Got more columns that expected (first unexpected column: " + ByteBufferUtil.string(c.name().toByteBuffer()) + ")";
            String n = names.next();
            assert c.name().toByteBuffer().equals(ByteBufferUtil.bytes(n)) : "Expected " + n + ", got " + ByteBufferUtil.string(c.name().toByteBuffer());
        }
        assert !names.hasNext() : "Missing expected column " + names.next();
    }

    private static DecoratedKey idk(int i)
    {
        return Util.dk(String.valueOf(i));
    }

    @Test
    public void testRangeSliceInclusionExclusion() throws Throwable
    {
        String keyspaceName = "Keyspace1";
        String cfName = "Standard1";
        Keyspace keyspace = Keyspace.open(keyspaceName);
        ColumnFamilyStore cfs = keyspace.getColumnFamilyStore(cfName);
        cfs.clearUnsafe();

        Cell[] cols = new Cell[5];
        for (int i = 0; i < 5; i++)
            cols[i] = column("c" + i, "value", 1);

        for (int i = 0; i <= 9; i++)
        {
            putColsStandard(cfs, idk(i), column("name", "value", 1));
        }
        cfs.forceBlockingFlush();

        SlicePredicate sp = new SlicePredicate();
        sp.setSlice_range(new SliceRange());
        sp.getSlice_range().setCount(1);
        sp.getSlice_range().setStart(ArrayUtils.EMPTY_BYTE_ARRAY);
        sp.getSlice_range().setFinish(ArrayUtils.EMPTY_BYTE_ARRAY);
        IDiskAtomFilter qf = ThriftValidation.asIFilter(sp, cfs.metadata, null);

        List<Row> rows;

        // Start and end inclusive
        rows = cfs.getRangeSlice(new Bounds<RowPosition>(rp("2"), rp("7")), null, qf, 100);
        assert rows.size() == 6;
        assert rows.get(0).key.equals(idk(2));
        assert rows.get(rows.size() - 1).key.equals(idk(7));

        // Start and end excluded
        rows = cfs.getRangeSlice(new ExcludingBounds<RowPosition>(rp("2"), rp("7")), null, qf, 100);
        assert rows.size() == 4;
        assert rows.get(0).key.equals(idk(3));
        assert rows.get(rows.size() - 1).key.equals(idk(6));

        // Start excluded, end included
        rows = cfs.getRangeSlice(new Range<RowPosition>(rp("2"), rp("7")), null, qf, 100);
        assert rows.size() == 5;
        assert rows.get(0).key.equals(idk(3));
        assert rows.get(rows.size() - 1).key.equals(idk(7));

        // Start included, end excluded
        rows = cfs.getRangeSlice(new IncludingExcludingBounds<RowPosition>(rp("2"), rp("7")), null, qf, 100);
        assert rows.size() == 5;
        assert rows.get(0).key.equals(idk(2));
        assert rows.get(rows.size() - 1).key.equals(idk(6));
    }

    @Test
    public void testKeysSearcher() throws Exception
    {
        // Create secondary index and flush to disk
        Keyspace keyspace = Keyspace.open("Keyspace1");
        ColumnFamilyStore store = keyspace.getColumnFamilyStore("Indexed1");

        store.truncateBlocking();

        for (int i = 0; i < 10; i++)
        {
            ByteBuffer key = ByteBufferUtil.bytes(String.valueOf("k" + i));
            Mutation rm = new Mutation("Keyspace1", key);
            rm.add("Indexed1", cellname("birthdate"), LongType.instance.decompose(1L), System.currentTimeMillis());
            rm.apply();
        }

        store.forceBlockingFlush();

        IndexExpression expr = new IndexExpression(ByteBufferUtil.bytes("birthdate"), Operator.EQ, LongType.instance.decompose(1L));
        // explicitly tell to the KeysSearcher to use column limiting for rowsPerQuery to trigger bogus columnsRead--; (CASSANDRA-3996)
        List<Row> rows = store.search(store.makeExtendedFilter(Util.range("", ""), new IdentityQueryFilter(), Arrays.asList(expr), 10, true, false, System.currentTimeMillis()));

        assert rows.size() == 10;
    }

    @SuppressWarnings("unchecked")
    @Test
    public void testMultiRangeSomeEmptyNoIndex() throws Throwable
    {
        // in order not to change thrift interfaces at this stage we build SliceQueryFilter
        // directly instead of using QueryFilter to build it for us
        ColumnSlice[] ranges = new ColumnSlice[] {
                new ColumnSlice(Composites.EMPTY, cellname("colA")),
                new ColumnSlice(cellname("colC"), cellname("colE")),
                new ColumnSlice(cellname("colF"), cellname("colF")),
                new ColumnSlice(cellname("colG"), cellname("colG")),
                new ColumnSlice(cellname("colI"), Composites.EMPTY) };

        ColumnSlice[] rangesReversed = new ColumnSlice[] {
                new ColumnSlice(Composites.EMPTY, cellname("colI")),
                new ColumnSlice(cellname("colG"), cellname("colG")),
                new ColumnSlice(cellname("colF"), cellname("colF")),
                new ColumnSlice(cellname("colE"), cellname("colC")),
                new ColumnSlice(cellname("colA"), Composites.EMPTY) };

        String tableName = "Keyspace1";
        String cfName = "Standard1";
        Keyspace table = Keyspace.open(tableName);
        ColumnFamilyStore cfs = table.getColumnFamilyStore(cfName);
        cfs.clearUnsafe();

        String[] letters = new String[] { "a", "b", "c", "d", "i" };
        Cell[] cols = new Cell[letters.length];
        for (int i = 0; i < cols.length; i++)
        {
            cols[i] = new BufferCell(cellname("col" + letters[i].toUpperCase()),
                    ByteBuffer.wrap(new byte[1]), 1);
        }

        putColsStandard(cfs, dk("a"), cols);

        cfs.forceBlockingFlush();

        SliceQueryFilter multiRangeForward = new SliceQueryFilter(ranges, false, 100);
        SliceQueryFilter multiRangeForwardWithCounting = new SliceQueryFilter(ranges, false, 3);
        SliceQueryFilter multiRangeReverse = new SliceQueryFilter(rangesReversed, true, 100);
        SliceQueryFilter multiRangeReverseWithCounting = new SliceQueryFilter(rangesReversed, true, 3);

        findRowGetSlicesAndAssertColsFound(cfs, multiRangeForward, "a", "colA", "colC", "colD", "colI");
        findRowGetSlicesAndAssertColsFound(cfs, multiRangeForwardWithCounting, "a", "colA", "colC", "colD");
        findRowGetSlicesAndAssertColsFound(cfs, multiRangeReverse, "a", "colI", "colD", "colC", "colA");
        findRowGetSlicesAndAssertColsFound(cfs, multiRangeReverseWithCounting, "a", "colI", "colD", "colC");
    }

    @SuppressWarnings("unchecked")
    @Test
    public void testMultiRangeSomeEmptyIndexed() throws Throwable
    {
        // in order not to change thrift interfaces at this stage we build SliceQueryFilter
        // directly instead of using QueryFilter to build it for us
        ColumnSlice[] ranges = new ColumnSlice[] {
                new ColumnSlice(Composites.EMPTY, cellname("colA")),
                new ColumnSlice(cellname("colC"), cellname("colE")),
                new ColumnSlice(cellname("colF"), cellname("colF")),
                new ColumnSlice(cellname("colG"), cellname("colG")),
                new ColumnSlice(cellname("colI"), Composites.EMPTY) };

        ColumnSlice[] rangesReversed = new ColumnSlice[] {
                new ColumnSlice(Composites.EMPTY,  cellname("colI")),
                new ColumnSlice(cellname("colG"), cellname("colG")),
                new ColumnSlice(cellname("colF"), cellname("colF")),
                new ColumnSlice(cellname("colE"), cellname("colC")),
                new ColumnSlice(cellname("colA"), Composites.EMPTY) };

        String tableName = "Keyspace1";
        String cfName = "Standard1";
        Keyspace table = Keyspace.open(tableName);
        ColumnFamilyStore cfs = table.getColumnFamilyStore(cfName);
        cfs.clearUnsafe();

        String[] letters = new String[] { "a", "b", "c", "d", "i" };
        Cell[] cols = new Cell[letters.length];
        for (int i = 0; i < cols.length; i++)
        {
            cols[i] = new BufferCell(cellname("col" + letters[i].toUpperCase()),
                    ByteBuffer.wrap(new byte[1366]), 1);
        }

        putColsStandard(cfs, dk("a"), cols);

        cfs.forceBlockingFlush();

        SliceQueryFilter multiRangeForward = new SliceQueryFilter(ranges, false, 100);
        SliceQueryFilter multiRangeForwardWithCounting = new SliceQueryFilter(ranges, false, 3);
        SliceQueryFilter multiRangeReverse = new SliceQueryFilter(rangesReversed, true, 100);
        SliceQueryFilter multiRangeReverseWithCounting = new SliceQueryFilter(rangesReversed, true, 3);

        findRowGetSlicesAndAssertColsFound(cfs, multiRangeForward, "a", "colA", "colC", "colD", "colI");
        findRowGetSlicesAndAssertColsFound(cfs, multiRangeForwardWithCounting, "a", "colA", "colC", "colD");
        findRowGetSlicesAndAssertColsFound(cfs, multiRangeReverse, "a", "colI", "colD", "colC", "colA");
        findRowGetSlicesAndAssertColsFound(cfs, multiRangeReverseWithCounting, "a", "colI", "colD", "colC");
    }

    @SuppressWarnings("unchecked")
    @Test
    public void testMultiRangeContiguousNoIndex() throws Throwable
    {
        // in order not to change thrift interfaces at this stage we build SliceQueryFilter
        // directly instead of using QueryFilter to build it for us
        ColumnSlice[] ranges = new ColumnSlice[] {
                new ColumnSlice(Composites.EMPTY, cellname("colA")),
                new ColumnSlice(cellname("colC"), cellname("colE")),
                new ColumnSlice(cellname("colF"), cellname("colF")),
                new ColumnSlice(cellname("colG"), cellname("colG")),
                new ColumnSlice(cellname("colI"), Composites.EMPTY) };

        ColumnSlice[] rangesReversed = new ColumnSlice[] {
                new ColumnSlice(Composites.EMPTY, cellname("colI")),
                new ColumnSlice(cellname("colG"), cellname("colG")),
                new ColumnSlice(cellname("colF"), cellname("colF")),
                new ColumnSlice(cellname("colE"), cellname("colC")),
                new ColumnSlice(cellname("colA"), Composites.EMPTY) };

        String tableName = "Keyspace1";
        String cfName = "Standard1";
        Keyspace table = Keyspace.open(tableName);
        ColumnFamilyStore cfs = table.getColumnFamilyStore(cfName);
        cfs.clearUnsafe();

        String[] letters = new String[] { "a", "b", "c", "d", "e", "f", "g", "h", "i" };
        Cell[] cols = new Cell[letters.length];
        for (int i = 0; i < cols.length; i++)
        {
            cols[i] = new BufferCell(cellname("col" + letters[i].toUpperCase()),
                    ByteBuffer.wrap(new byte[1]), 1);
        }

        putColsStandard(cfs, dk("a"), cols);

        cfs.forceBlockingFlush();

        SliceQueryFilter multiRangeForward = new SliceQueryFilter(ranges, false, 100);
        SliceQueryFilter multiRangeForwardWithCounting = new SliceQueryFilter(ranges, false, 3);
        SliceQueryFilter multiRangeReverse = new SliceQueryFilter(rangesReversed, true, 100);
        SliceQueryFilter multiRangeReverseWithCounting = new SliceQueryFilter(rangesReversed, true, 3);

        findRowGetSlicesAndAssertColsFound(cfs, multiRangeForward, "a", "colA", "colC", "colD", "colE", "colF", "colG", "colI");
        findRowGetSlicesAndAssertColsFound(cfs, multiRangeForwardWithCounting, "a", "colA", "colC", "colD");
        findRowGetSlicesAndAssertColsFound(cfs, multiRangeReverse, "a", "colI", "colG", "colF", "colE", "colD", "colC", "colA");
        findRowGetSlicesAndAssertColsFound(cfs, multiRangeReverseWithCounting, "a", "colI", "colG", "colF");

    }

    @SuppressWarnings("unchecked")
    @Test
    public void testMultiRangeContiguousIndexed() throws Throwable
    {
        // in order not to change thrift interfaces at this stage we build SliceQueryFilter
        // directly instead of using QueryFilter to build it for us
        ColumnSlice[] ranges = new ColumnSlice[] {
                new ColumnSlice(Composites.EMPTY, cellname("colA")),
                new ColumnSlice(cellname("colC"), cellname("colE")),
                new ColumnSlice(cellname("colF"), cellname("colF")),
                new ColumnSlice(cellname("colG"), cellname("colG")),
                new ColumnSlice(cellname("colI"), Composites.EMPTY) };

        ColumnSlice[] rangesReversed = new ColumnSlice[] {
                new ColumnSlice(Composites.EMPTY, cellname("colI")),
                new ColumnSlice(cellname("colG"), cellname("colG")),
                new ColumnSlice(cellname("colF"), cellname("colF")),
                new ColumnSlice(cellname("colE"), cellname("colC")),
                new ColumnSlice(cellname("colA"), Composites.EMPTY) };

        String tableName = "Keyspace1";
        String cfName = "Standard1";
        Keyspace table = Keyspace.open(tableName);
        ColumnFamilyStore cfs = table.getColumnFamilyStore(cfName);
        cfs.clearUnsafe();

        String[] letters = new String[] { "a", "b", "c", "d", "e", "f", "g", "h", "i" };
        Cell[] cols = new Cell[letters.length];
        for (int i = 0; i < cols.length; i++)
        {
            cols[i] = new BufferCell(cellname("col" + letters[i].toUpperCase()),
                    ByteBuffer.wrap(new byte[1366]), 1);
        }

        putColsStandard(cfs, dk("a"), cols);

        cfs.forceBlockingFlush();

        SliceQueryFilter multiRangeForward = new SliceQueryFilter(ranges, false, 100);
        SliceQueryFilter multiRangeForwardWithCounting = new SliceQueryFilter(ranges, false, 3);
        SliceQueryFilter multiRangeReverse = new SliceQueryFilter(rangesReversed, true, 100);
        SliceQueryFilter multiRangeReverseWithCounting = new SliceQueryFilter(rangesReversed, true, 3);

        findRowGetSlicesAndAssertColsFound(cfs, multiRangeForward, "a", "colA", "colC", "colD", "colE", "colF", "colG", "colI");
        findRowGetSlicesAndAssertColsFound(cfs, multiRangeForwardWithCounting, "a", "colA", "colC", "colD");
        findRowGetSlicesAndAssertColsFound(cfs, multiRangeReverse, "a", "colI", "colG", "colF", "colE", "colD", "colC", "colA");
        findRowGetSlicesAndAssertColsFound(cfs, multiRangeReverseWithCounting, "a", "colI", "colG", "colF");

    }

    @SuppressWarnings("unchecked")
    @Test
    public void testMultiRangeIndexed() throws Throwable
    {
        // in order not to change thrift interfaces at this stage we build SliceQueryFilter
        // directly instead of using QueryFilter to build it for us
        ColumnSlice[] ranges = new ColumnSlice[] {
                new ColumnSlice(Composites.EMPTY, cellname("colA")),
                new ColumnSlice(cellname("colC"), cellname("colE")),
                new ColumnSlice(cellname("colG"), cellname("colG")),
                new ColumnSlice(cellname("colI"), Composites.EMPTY) };

        ColumnSlice[] rangesReversed = new ColumnSlice[] {
                new ColumnSlice(Composites.EMPTY, cellname("colI")),
                new ColumnSlice(cellname("colG"), cellname("colG")),
                new ColumnSlice(cellname("colE"), cellname("colC")),
                new ColumnSlice(cellname("colA"), Composites.EMPTY) };

        String keyspaceName = "Keyspace1";
        String cfName = "Standard1";
        Keyspace keyspace = Keyspace.open(keyspaceName);
        ColumnFamilyStore cfs = keyspace.getColumnFamilyStore(cfName);
        cfs.clearUnsafe();

        String[] letters = new String[] { "a", "b", "c", "d", "e", "f", "g", "h", "i" };
        Cell[] cols = new Cell[letters.length];
        for (int i = 0; i < cols.length; i++)
        {
            cols[i] = new BufferCell(cellname("col" + letters[i].toUpperCase()),
                    // use 1366 so that three cols make an index segment
                    ByteBuffer.wrap(new byte[1366]), 1);
        }

        putColsStandard(cfs, dk("a"), cols);

        cfs.forceBlockingFlush();

        // this setup should generate the following row (assuming indexes are of 4Kb each):
        // [colA, colB, colC, colD, colE, colF, colG, colH, colI]
        // indexed as:
        // index0 [colA, colC]
        // index1 [colD, colF]
        // index2 [colG, colI]
        // and we're looking for the ranges:
        // range0 [____, colA]
        // range1 [colC, colE]
        // range2 [colG, ColG]
        // range3 [colI, ____]

        SliceQueryFilter multiRangeForward = new SliceQueryFilter(ranges, false, 100);
        SliceQueryFilter multiRangeForwardWithCounting = new SliceQueryFilter(ranges, false, 3);
        SliceQueryFilter multiRangeReverse = new SliceQueryFilter(rangesReversed, true, 100);
        SliceQueryFilter multiRangeReverseWithCounting = new SliceQueryFilter(rangesReversed, true, 3);

        findRowGetSlicesAndAssertColsFound(cfs, multiRangeForward, "a", "colA", "colC", "colD", "colE", "colG", "colI");
        findRowGetSlicesAndAssertColsFound(cfs, multiRangeForwardWithCounting, "a", "colA", "colC", "colD");
        findRowGetSlicesAndAssertColsFound(cfs, multiRangeReverse, "a", "colI", "colG", "colE", "colD", "colC", "colA");
        findRowGetSlicesAndAssertColsFound(cfs, multiRangeReverseWithCounting, "a", "colI", "colG", "colE");

    }

    @Test
    public void testMultipleRangesSlicesNoIndexedColumns() throws Throwable
    {
        // small values so that cols won't be indexed
        testMultiRangeSlicesBehavior(prepareMultiRangeSlicesTest(10, true));
    }

    @Test
    public void testMultipleRangesSlicesWithIndexedColumns() throws Throwable
    {
        // min val size before cols are indexed is 4kb while testing so lets make sure cols are indexed
        testMultiRangeSlicesBehavior(prepareMultiRangeSlicesTest(1024, true));
    }

    @Test
    public void testMultipleRangesSlicesInMemory() throws Throwable
    {
        // small values so that cols won't be indexed
        testMultiRangeSlicesBehavior(prepareMultiRangeSlicesTest(10, false));
    }

    @Test
    public void testRemoveUnfinishedCompactionLeftovers() throws Throwable
    {
        String ks = "Keyspace1";
        String cf = "Standard3"; // should be empty

        final CFMetaData cfmeta = Schema.instance.getCFMetaData(ks, cf);
        Directories dir = new Directories(cfmeta);
        ByteBuffer key = bytes("key");

        // 1st sstable
        SSTableSimpleWriter writer = new SSTableSimpleWriter(dir.getDirectoryForNewSSTables(), cfmeta, StorageService.getPartitioner());
        writer.newRow(key);
        writer.addColumn(bytes("col"), bytes("val"), 1);
        writer.close();

        Map<Descriptor, Set<Component>> sstables = dir.sstableLister().list();
        assertEquals(1, sstables.size());

        Map.Entry<Descriptor, Set<Component>> sstableToOpen = sstables.entrySet().iterator().next();
        final SSTableReader sstable1 = SSTableReader.open(sstableToOpen.getKey());

        // simulate incomplete compaction
        writer = new SSTableSimpleWriter(dir.getDirectoryForNewSSTables(),
                                         cfmeta, StorageService.getPartitioner())
        {
            protected SSTableWriter getWriter()
            {
                MetadataCollector collector = new MetadataCollector(cfmeta.comparator);
                collector.addAncestor(sstable1.descriptor.generation); // add ancestor from previously written sstable
                return new SSTableWriter(makeFilename(directory, metadata.ksName, metadata.cfName),
                                         0,
                                         ActiveRepairService.UNREPAIRED_SSTABLE,
                                         metadata,
                                         StorageService.getPartitioner(),
                                         collector);
            }
        };
        writer.newRow(key);
        writer.addColumn(bytes("col"), bytes("val"), 1);
        writer.close();

        // should have 2 sstables now
        sstables = dir.sstableLister().list();
        assertEquals(2, sstables.size());

        SSTableReader sstable2 = SSTableReader.open(sstable1.descriptor);
        UUID compactionTaskID = SystemKeyspace.startCompaction(
                Keyspace.open(ks).getColumnFamilyStore(cf),
                Collections.singleton(sstable2));

        Map<Integer, UUID> unfinishedCompaction = new HashMap<>();
        unfinishedCompaction.put(sstable1.descriptor.generation, compactionTaskID);
        ColumnFamilyStore.removeUnfinishedCompactionLeftovers(cfmeta, unfinishedCompaction);

        // 2nd sstable should be removed (only 1st sstable exists in set of size 1)
        sstables = dir.sstableLister().list();
        assertEquals(1, sstables.size());
        assertTrue(sstables.containsKey(sstable1.descriptor));

        Map<Pair<String, String>, Map<Integer, UUID>> unfinished = SystemKeyspace.getUnfinishedCompactions();
        assertTrue(unfinished.isEmpty());
        sstable1.selfRef().release();
        sstable2.selfRef().release();
    }

    /**
     * @see <a href="https://issues.apache.org/jira/browse/CASSANDRA-6086">CASSANDRA-6086</a>
     */
    @Test
    public void testFailedToRemoveUnfinishedCompactionLeftovers() throws Throwable
    {
        final String ks = "Keyspace1";
        final String cf = "Standard4"; // should be empty

        final CFMetaData cfmeta = Schema.instance.getCFMetaData(ks, cf);
        Directories dir = new Directories(cfmeta);
        ByteBuffer key = bytes("key");

        // Write SSTable generation 3 that has ancestors 1 and 2
        final Set<Integer> ancestors = Sets.newHashSet(1, 2);
        SSTableSimpleWriter writer = new SSTableSimpleWriter(dir.getDirectoryForNewSSTables(),
                                                cfmeta, StorageService.getPartitioner())
        {
            protected SSTableWriter getWriter()
            {
                MetadataCollector collector = new MetadataCollector(cfmeta.comparator);
                for (int ancestor : ancestors)
                    collector.addAncestor(ancestor);
                String file = new Descriptor(directory, ks, cf, 3, Descriptor.Type.TEMP).filenameFor(Component.DATA);
                return new SSTableWriter(file,
                                         0,
                                         ActiveRepairService.UNREPAIRED_SSTABLE,
                                         metadata,
                                         StorageService.getPartitioner(),
                                         collector);
            }
        };
        writer.newRow(key);
        writer.addColumn(bytes("col"), bytes("val"), 1);
        writer.close();

        Map<Descriptor, Set<Component>> sstables = dir.sstableLister().list();
        assert sstables.size() == 1;

        Map.Entry<Descriptor, Set<Component>> sstableToOpen = sstables.entrySet().iterator().next();
        final SSTableReader sstable1 = SSTableReader.open(sstableToOpen.getKey());

        // simulate we don't have generation in compaction_history
        Map<Integer, UUID> unfinishedCompactions = new HashMap<>();
        UUID compactionTaskID = UUID.randomUUID();
        for (Integer ancestor : ancestors)
            unfinishedCompactions.put(ancestor, compactionTaskID);
        ColumnFamilyStore.removeUnfinishedCompactionLeftovers(cfmeta, unfinishedCompactions);

        // SSTable should not be deleted
        sstables = dir.sstableLister().list();
        assert sstables.size() == 1;
        assert sstables.containsKey(sstable1.descriptor);
    }

    @Test
    public void testLoadNewSSTablesAvoidsOverwrites() throws Throwable
    {
        String ks = "Keyspace1";
        String cf = "Standard1";
        ColumnFamilyStore cfs = Keyspace.open(ks).getColumnFamilyStore(cf);
        cfs.truncateBlocking();
        SSTableDeletingTask.waitForDeletions();

        final CFMetaData cfmeta = Schema.instance.getCFMetaData(ks, cf);
        Directories dir = new Directories(cfs.metadata);

        // clear old SSTables (probably left by CFS.clearUnsafe() calls in other tests)
        for (Map.Entry<Descriptor, Set<Component>> entry : dir.sstableLister().list().entrySet())
        {
            for (Component component : entry.getValue())
            {
                FileUtils.delete(entry.getKey().filenameFor(component));
            }
        }

        // sanity check
        int existingSSTables = dir.sstableLister().list().keySet().size();
        assert existingSSTables == 0 : String.format("%d SSTables unexpectedly exist", existingSSTables);

        ByteBuffer key = bytes("key");

        SSTableSimpleWriter writer = new SSTableSimpleWriter(dir.getDirectoryForNewSSTables(),
                                                             cfmeta, StorageService.getPartitioner())
        {
            @Override
            protected SSTableWriter getWriter()
            {
                // hack for reset generation
                generation.set(0);
                return super.getWriter();
            }
        };
        writer.newRow(key);
        writer.addColumn(bytes("col"), bytes("val"), 1);
        writer.close();

        writer = new SSTableSimpleWriter(dir.getDirectoryForNewSSTables(),
                                         cfmeta, StorageService.getPartitioner());
        writer.newRow(key);
        writer.addColumn(bytes("col"), bytes("val"), 1);
        writer.close();

        Set<Integer> generations = new HashSet<>();
        for (Descriptor descriptor : dir.sstableLister().list().keySet())
            generations.add(descriptor.generation);

        // we should have two generations: [1, 2]
        assertEquals(2, generations.size());
        assertTrue(generations.contains(1));
        assertTrue(generations.contains(2));

        assertEquals(0, cfs.getSSTables().size());

        // start the generation counter at 1 again (other tests have incremented it already)
        cfs.resetFileIndexGenerator();

        boolean incrementalBackupsEnabled = DatabaseDescriptor.isIncrementalBackupsEnabled();
        try
        {
            // avoid duplicate hardlinks to incremental backups
            DatabaseDescriptor.setIncrementalBackupsEnabled(false);
            cfs.loadNewSSTables();
        }
        finally
        {
            DatabaseDescriptor.setIncrementalBackupsEnabled(incrementalBackupsEnabled);
        }

        assertEquals(2, cfs.getSSTables().size());
        generations = new HashSet<>();
        for (Descriptor descriptor : dir.sstableLister().list().keySet())
            generations.add(descriptor.generation);

        // normally they would get renamed to generations 1 and 2, but since those filenames already exist,
        // they get skipped and we end up with generations 3 and 4
        assertEquals(2, generations.size());
        assertTrue(generations.contains(3));
        assertTrue(generations.contains(4));
    }

    private ColumnFamilyStore prepareMultiRangeSlicesTest(int valueSize, boolean flush) throws Throwable
    {
        String keyspaceName = "Keyspace1";
        String cfName = "Standard1";
        Keyspace keyspace = Keyspace.open(keyspaceName);
        ColumnFamilyStore cfs = keyspace.getColumnFamilyStore(cfName);
        cfs.clearUnsafe();

        String[] letters = new String[] { "a", "b", "c", "d", "e", "f", "g", "h", "i", "j", "k", "l" };
        Cell[] cols = new Cell[12];
        for (int i = 0; i < cols.length; i++)
        {
            cols[i] = new BufferCell(cellname("col" + letters[i]), ByteBuffer.wrap(new byte[valueSize]), 1);
        }

        for (int i = 0; i < 12; i++)
        {
            putColsStandard(cfs, dk(letters[i]), Arrays.copyOfRange(cols, 0, i + 1));
        }

        if (flush)
        {
            cfs.forceBlockingFlush();
        }
        else
        {
            // The intent is to validate memtable code, so check we really didn't flush
            assert cfs.getSSTables().isEmpty();
        }

        return cfs;
    }

    private void testMultiRangeSlicesBehavior(ColumnFamilyStore cfs)
    {
        // in order not to change thrift interfaces at this stage we build SliceQueryFilter
        // directly instead of using QueryFilter to build it for us
        ColumnSlice[] startMiddleAndEndRanges = new ColumnSlice[] {
                new ColumnSlice(Composites.EMPTY, cellname("colc")),
                new ColumnSlice(cellname("colf"), cellname("colg")),
                new ColumnSlice(cellname("colj"), Composites.EMPTY) };

        ColumnSlice[] startMiddleAndEndRangesReversed = new ColumnSlice[] {
                new ColumnSlice(Composites.EMPTY, cellname("colj")),
                new ColumnSlice(cellname("colg"), cellname("colf")),
                new ColumnSlice(cellname("colc"), Composites.EMPTY) };

        ColumnSlice[] startOnlyRange =
                new ColumnSlice[] { new ColumnSlice(Composites.EMPTY, cellname("colc")) };

        ColumnSlice[] startOnlyRangeReversed =
                new ColumnSlice[] { new ColumnSlice(cellname("colc"), Composites.EMPTY) };

        ColumnSlice[] middleOnlyRanges =
                new ColumnSlice[] { new ColumnSlice(cellname("colf"), cellname("colg")) };

        ColumnSlice[] middleOnlyRangesReversed =
                new ColumnSlice[] { new ColumnSlice(cellname("colg"), cellname("colf")) };

        ColumnSlice[] endOnlyRanges =
                new ColumnSlice[] { new ColumnSlice(cellname("colj"), Composites.EMPTY) };

        ColumnSlice[] endOnlyRangesReversed =
                new ColumnSlice[] { new ColumnSlice(Composites.EMPTY, cellname("colj")) };

        SliceQueryFilter startOnlyFilter = new SliceQueryFilter(startOnlyRange, false,
                Integer.MAX_VALUE);
        SliceQueryFilter startOnlyFilterReversed = new SliceQueryFilter(startOnlyRangeReversed, true,
                Integer.MAX_VALUE);
        SliceQueryFilter startOnlyFilterWithCounting = new SliceQueryFilter(startOnlyRange, false, 1);
        SliceQueryFilter startOnlyFilterReversedWithCounting = new SliceQueryFilter(startOnlyRangeReversed,
                true, 1);

        SliceQueryFilter middleOnlyFilter = new SliceQueryFilter(middleOnlyRanges,
                false,
                Integer.MAX_VALUE);
        SliceQueryFilter middleOnlyFilterReversed = new SliceQueryFilter(middleOnlyRangesReversed, true,
                Integer.MAX_VALUE);
        SliceQueryFilter middleOnlyFilterWithCounting = new SliceQueryFilter(middleOnlyRanges, false, 1);
        SliceQueryFilter middleOnlyFilterReversedWithCounting = new SliceQueryFilter(middleOnlyRangesReversed,
                true, 1);

        SliceQueryFilter endOnlyFilter = new SliceQueryFilter(endOnlyRanges, false,
                Integer.MAX_VALUE);
        SliceQueryFilter endOnlyReversed = new SliceQueryFilter(endOnlyRangesReversed, true,
                Integer.MAX_VALUE);
        SliceQueryFilter endOnlyWithCounting = new SliceQueryFilter(endOnlyRanges, false, 1);
        SliceQueryFilter endOnlyWithReversedCounting = new SliceQueryFilter(endOnlyRangesReversed,
                true, 1);

        SliceQueryFilter startMiddleAndEndFilter = new SliceQueryFilter(startMiddleAndEndRanges, false,
                Integer.MAX_VALUE);
        SliceQueryFilter startMiddleAndEndFilterReversed = new SliceQueryFilter(startMiddleAndEndRangesReversed, true,
                Integer.MAX_VALUE);
        SliceQueryFilter startMiddleAndEndFilterWithCounting = new SliceQueryFilter(startMiddleAndEndRanges, false,
                1);
        SliceQueryFilter startMiddleAndEndFilterReversedWithCounting = new SliceQueryFilter(
                startMiddleAndEndRangesReversed, true,
                1);

        findRowGetSlicesAndAssertColsFound(cfs, startOnlyFilter, "a", "cola");
        findRowGetSlicesAndAssertColsFound(cfs, startOnlyFilterReversed, "a", "cola");
        findRowGetSlicesAndAssertColsFound(cfs, startOnlyFilterWithCounting, "a", "cola");
        findRowGetSlicesAndAssertColsFound(cfs, startOnlyFilterReversedWithCounting, "a", "cola");

        findRowGetSlicesAndAssertColsFound(cfs, middleOnlyFilter, "a", new String[] {});
        findRowGetSlicesAndAssertColsFound(cfs, middleOnlyFilterReversed, "a", new String[] {});
        findRowGetSlicesAndAssertColsFound(cfs, middleOnlyFilterWithCounting, "a", new String[] {});
        findRowGetSlicesAndAssertColsFound(cfs, middleOnlyFilterReversedWithCounting, "a", new String[] {});

        findRowGetSlicesAndAssertColsFound(cfs, endOnlyFilter, "a", new String[] {});
        findRowGetSlicesAndAssertColsFound(cfs, endOnlyReversed, "a", new String[] {});
        findRowGetSlicesAndAssertColsFound(cfs, endOnlyWithCounting, "a", new String[] {});
        findRowGetSlicesAndAssertColsFound(cfs, endOnlyWithReversedCounting, "a", new String[] {});

        findRowGetSlicesAndAssertColsFound(cfs, startMiddleAndEndFilter, "a", "cola");
        findRowGetSlicesAndAssertColsFound(cfs, startMiddleAndEndFilterReversed, "a", "cola");
        findRowGetSlicesAndAssertColsFound(cfs, startMiddleAndEndFilterWithCounting, "a", "cola");
        findRowGetSlicesAndAssertColsFound(cfs, startMiddleAndEndFilterReversedWithCounting, "a", "cola");

        findRowGetSlicesAndAssertColsFound(cfs, startOnlyFilter, "c", "cola", "colb", "colc");
        findRowGetSlicesAndAssertColsFound(cfs, startOnlyFilterReversed, "c", "colc", "colb", "cola");
        findRowGetSlicesAndAssertColsFound(cfs, startOnlyFilterWithCounting, "c", "cola");
        findRowGetSlicesAndAssertColsFound(cfs, startOnlyFilterReversedWithCounting, "c", "colc");

        findRowGetSlicesAndAssertColsFound(cfs, middleOnlyFilter, "c", new String[] {});
        findRowGetSlicesAndAssertColsFound(cfs, middleOnlyFilterReversed, "c", new String[] {});
        findRowGetSlicesAndAssertColsFound(cfs, middleOnlyFilterWithCounting, "c", new String[] {});
        findRowGetSlicesAndAssertColsFound(cfs, middleOnlyFilterReversedWithCounting, "c", new String[] {});

        findRowGetSlicesAndAssertColsFound(cfs, endOnlyFilter, "c", new String[] {});
        findRowGetSlicesAndAssertColsFound(cfs, endOnlyReversed, "c", new String[] {});
        findRowGetSlicesAndAssertColsFound(cfs, endOnlyWithCounting, "c", new String[] {});
        findRowGetSlicesAndAssertColsFound(cfs, endOnlyWithReversedCounting, "c", new String[] {});

        findRowGetSlicesAndAssertColsFound(cfs, startMiddleAndEndFilter, "c", "cola", "colb", "colc");
        findRowGetSlicesAndAssertColsFound(cfs, startMiddleAndEndFilterReversed, "c", "colc", "colb", "cola");
        findRowGetSlicesAndAssertColsFound(cfs, startMiddleAndEndFilterWithCounting, "c", "cola");
        findRowGetSlicesAndAssertColsFound(cfs, startMiddleAndEndFilterReversedWithCounting, "c", "colc");

        findRowGetSlicesAndAssertColsFound(cfs, startOnlyFilter, "f", "cola", "colb", "colc");
        findRowGetSlicesAndAssertColsFound(cfs, startOnlyFilterReversed, "f", "colc", "colb", "cola");
        findRowGetSlicesAndAssertColsFound(cfs, startOnlyFilterWithCounting, "f", "cola");
        findRowGetSlicesAndAssertColsFound(cfs, startOnlyFilterReversedWithCounting, "f", "colc");

        findRowGetSlicesAndAssertColsFound(cfs, middleOnlyFilter, "f", "colf");

        findRowGetSlicesAndAssertColsFound(cfs, middleOnlyFilterReversed, "f", "colf");
        findRowGetSlicesAndAssertColsFound(cfs, middleOnlyFilterWithCounting, "f", "colf");
        findRowGetSlicesAndAssertColsFound(cfs, middleOnlyFilterReversedWithCounting, "f", "colf");

        findRowGetSlicesAndAssertColsFound(cfs, endOnlyFilter, "f", new String[] {});
        findRowGetSlicesAndAssertColsFound(cfs, endOnlyReversed, "f", new String[] {});
        findRowGetSlicesAndAssertColsFound(cfs, endOnlyWithCounting, "f", new String[] {});
        findRowGetSlicesAndAssertColsFound(cfs, endOnlyWithReversedCounting, "f", new String[] {});

        findRowGetSlicesAndAssertColsFound(cfs, startMiddleAndEndFilter, "f", "cola", "colb", "colc", "colf");

        findRowGetSlicesAndAssertColsFound(cfs, startMiddleAndEndFilterReversed, "f", "colf", "colc", "colb",
                "cola");
        findRowGetSlicesAndAssertColsFound(cfs, startMiddleAndEndFilterWithCounting, "f", "cola");
        findRowGetSlicesAndAssertColsFound(cfs, startMiddleAndEndFilterReversedWithCounting, "f", "colf");

        findRowGetSlicesAndAssertColsFound(cfs, startOnlyFilter, "h", "cola", "colb", "colc");
        findRowGetSlicesAndAssertColsFound(cfs, startOnlyFilterReversed, "h", "colc", "colb", "cola");
        findRowGetSlicesAndAssertColsFound(cfs, startOnlyFilterWithCounting, "h", "cola");
        findRowGetSlicesAndAssertColsFound(cfs, startOnlyFilterReversedWithCounting, "h", "colc");

        findRowGetSlicesAndAssertColsFound(cfs, middleOnlyFilter, "h", "colf", "colg");
        findRowGetSlicesAndAssertColsFound(cfs, middleOnlyFilterReversed, "h", "colg", "colf");
        findRowGetSlicesAndAssertColsFound(cfs, middleOnlyFilterWithCounting, "h", "colf");
        findRowGetSlicesAndAssertColsFound(cfs, middleOnlyFilterReversedWithCounting, "h", "colg");

        findRowGetSlicesAndAssertColsFound(cfs, endOnlyFilter, "h", new String[] {});
        findRowGetSlicesAndAssertColsFound(cfs, endOnlyReversed, "h", new String[] {});
        findRowGetSlicesAndAssertColsFound(cfs, endOnlyWithCounting, "h", new String[] {});
        findRowGetSlicesAndAssertColsFound(cfs, endOnlyWithReversedCounting, "h", new String[] {});

        findRowGetSlicesAndAssertColsFound(cfs, startMiddleAndEndFilter, "h", "cola", "colb", "colc", "colf",
                "colg");
        findRowGetSlicesAndAssertColsFound(cfs, startMiddleAndEndFilterReversed, "h", "colg", "colf", "colc", "colb",
                "cola");
        findRowGetSlicesAndAssertColsFound(cfs, startMiddleAndEndFilterWithCounting, "h", "cola");
        findRowGetSlicesAndAssertColsFound(cfs, startMiddleAndEndFilterReversedWithCounting, "h", "colg");

        findRowGetSlicesAndAssertColsFound(cfs, startOnlyFilter, "j", "cola", "colb", "colc");
        findRowGetSlicesAndAssertColsFound(cfs, startOnlyFilterReversed, "j", "colc", "colb", "cola");
        findRowGetSlicesAndAssertColsFound(cfs, startOnlyFilterWithCounting, "j", "cola");
        findRowGetSlicesAndAssertColsFound(cfs, startOnlyFilterReversedWithCounting, "j", "colc");

        findRowGetSlicesAndAssertColsFound(cfs, middleOnlyFilter, "j", "colf", "colg");
        findRowGetSlicesAndAssertColsFound(cfs, middleOnlyFilterReversed, "j", "colg", "colf");
        findRowGetSlicesAndAssertColsFound(cfs, middleOnlyFilterWithCounting, "j", "colf");
        findRowGetSlicesAndAssertColsFound(cfs, middleOnlyFilterReversedWithCounting, "j", "colg");

        findRowGetSlicesAndAssertColsFound(cfs, endOnlyFilter, "j", "colj");
        findRowGetSlicesAndAssertColsFound(cfs, endOnlyReversed, "j", "colj");
        findRowGetSlicesAndAssertColsFound(cfs, endOnlyWithCounting, "j", "colj");
        findRowGetSlicesAndAssertColsFound(cfs, endOnlyWithReversedCounting, "j", "colj");

        findRowGetSlicesAndAssertColsFound(cfs, startMiddleAndEndFilter, "j", "cola", "colb", "colc", "colf", "colg",
                "colj");
        findRowGetSlicesAndAssertColsFound(cfs, startMiddleAndEndFilterReversed, "j", "colj", "colg", "colf", "colc",
                "colb", "cola");
        findRowGetSlicesAndAssertColsFound(cfs, startMiddleAndEndFilterWithCounting, "j", "cola");
        findRowGetSlicesAndAssertColsFound(cfs, startMiddleAndEndFilterReversedWithCounting, "j", "colj");

        findRowGetSlicesAndAssertColsFound(cfs, startOnlyFilter, "l", "cola", "colb", "colc");
        findRowGetSlicesAndAssertColsFound(cfs, startOnlyFilterReversed, "l", "colc", "colb", "cola");
        findRowGetSlicesAndAssertColsFound(cfs, startOnlyFilterWithCounting, "l", "cola");
        findRowGetSlicesAndAssertColsFound(cfs, startOnlyFilterReversedWithCounting, "l", "colc");

        findRowGetSlicesAndAssertColsFound(cfs, middleOnlyFilter, "l", "colf", "colg");
        findRowGetSlicesAndAssertColsFound(cfs, middleOnlyFilterReversed, "l", "colg", "colf");
        findRowGetSlicesAndAssertColsFound(cfs, middleOnlyFilterWithCounting, "l", "colf");
        findRowGetSlicesAndAssertColsFound(cfs, middleOnlyFilterReversedWithCounting, "l", "colg");

        findRowGetSlicesAndAssertColsFound(cfs, endOnlyFilter, "l", "colj", "colk", "coll");
        findRowGetSlicesAndAssertColsFound(cfs, endOnlyReversed, "l", "coll", "colk", "colj");
        findRowGetSlicesAndAssertColsFound(cfs, endOnlyWithCounting, "l", "colj");
        findRowGetSlicesAndAssertColsFound(cfs, endOnlyWithReversedCounting, "l", "coll");

        findRowGetSlicesAndAssertColsFound(cfs, startMiddleAndEndFilter, "l", "cola", "colb", "colc", "colf", "colg",
                "colj", "colk", "coll");
        findRowGetSlicesAndAssertColsFound(cfs, startMiddleAndEndFilterReversed, "l", "coll", "colk", "colj", "colg",
                "colf", "colc", "colb", "cola");
        findRowGetSlicesAndAssertColsFound(cfs, startMiddleAndEndFilterWithCounting, "l", "cola");
        findRowGetSlicesAndAssertColsFound(cfs, startMiddleAndEndFilterReversedWithCounting, "l", "coll");
    }

    private void findRowGetSlicesAndAssertColsFound(ColumnFamilyStore cfs, SliceQueryFilter filter, String rowKey,
            String... colNames)
    {
        List<Row> rows = cfs.getRangeSlice(new Bounds<RowPosition>(rp(rowKey), rp(rowKey)),
                                           null,
                                           filter,
                                           Integer.MAX_VALUE,
                                           System.currentTimeMillis(),
                                           false,
                                           false);
        assertSame("unexpected number of rows ", 1, rows.size());
        Row row = rows.get(0);
        Collection<Cell> cols = !filter.isReversed() ? row.cf.getSortedColumns() : row.cf.getReverseSortedColumns();
        // printRow(cfs, new String(row.key.key.array()), cols);
        String[] returnedColsNames = Iterables.toArray(Iterables.transform(cols, new Function<Cell, String>()
        {
            public String apply(Cell arg0)
            {
                return Util.string(arg0.name().toByteBuffer());
            }
        }), String.class);

        assertTrue(
                "Columns did not match. Expected: " + Arrays.toString(colNames) + " but got:"
                        + Arrays.toString(returnedColsNames), Arrays.equals(colNames, returnedColsNames));
        int i = 0;
        for (Cell col : cols)
        {
            assertEquals(colNames[i++], Util.string(col.name().toByteBuffer()));
        }
    }

    private void printRow(ColumnFamilyStore cfs, String rowKey, Collection<Cell> cols)
    {
        DecoratedKey ROW = Util.dk(rowKey);
        System.err.println("Original:");
        ColumnFamily cf = cfs.getColumnFamily(QueryFilter.getIdentityFilter(ROW, "Standard1", System.currentTimeMillis()));
        System.err.println("Row key: " + rowKey + " Cols: "
                + Iterables.transform(cf.getSortedColumns(), new Function<Cell, String>()
                {
                    public String apply(Cell arg0)
                    {
                        return Util.string(arg0.name().toByteBuffer());
                    }
                }));
        System.err.println("Filtered:");
        Iterable<String> transformed = Iterables.transform(cols, new Function<Cell, String>()
        {
            public String apply(Cell arg0)
            {
                return Util.string(arg0.name().toByteBuffer());
            }
        });
        System.err.println("Row key: " + rowKey + " Cols: " + transformed);
    }

    @Test
    public void testRebuildSecondaryIndex() throws IOException
    {
<<<<<<< HEAD
        Mutation rm;

        rm = new Mutation("PerRowSecondaryIndex", ByteBufferUtil.bytes("k1"));
        rm.add("Indexed1", cellname("indexed"), ByteBufferUtil.bytes("foo"), 1);
=======
        ByteBuffer indexedColumnName = ByteBufferUtil.bytes("indexed");
        RowMutation rm;

        rm = new RowMutation("PerRowSecondaryIndex", ByteBufferUtil.bytes("k1"));
        rm.add("Indexed1", indexedColumnName, ByteBufferUtil.bytes("foo"), 1);
>>>>>>> 1e35fa4b
        rm.apply();
        assertTrue(Arrays.equals("k1".getBytes(), PerRowSecondaryIndexTest.TestIndex.LAST_INDEXED_KEY.array()));

        ColumnFamilyStore cfs = Keyspace.open("PerRowSecondaryIndex").getColumnFamilyStore("Indexed1");
        cfs.forceBlockingFlush();

        PerRowSecondaryIndexTest.TestIndex.reset();

        ColumnFamilyStore.rebuildSecondaryIndex("PerRowSecondaryIndex", "Indexed1", PerRowSecondaryIndexTest.TestIndex.class.getSimpleName());
        assertTrue(Arrays.equals("k1".getBytes(), PerRowSecondaryIndexTest.TestIndex.LAST_INDEXED_KEY.array()));

        PerRowSecondaryIndexTest.TestIndex.reset();

        ColumnDefinition indexedColumnDef = cfs.metadata.getColumnDefinition(indexedColumnName);
        cfs.indexManager.getIndexForColumn(indexedColumnName).getColumnDefs().remove(indexedColumnDef);

        ColumnFamilyStore.rebuildSecondaryIndex("PerRowSecondaryIndex", "Indexed1", PerRowSecondaryIndexTest.TestIndex.class.getSimpleName());
        assertNull(PerRowSecondaryIndexTest.TestIndex.LAST_INDEXED_KEY);

        PerRowSecondaryIndexTest.TestIndex.reset();
    }
}<|MERGE_RESOLUTION|>--- conflicted
+++ resolved
@@ -2168,18 +2168,11 @@
     @Test
     public void testRebuildSecondaryIndex() throws IOException
     {
-<<<<<<< HEAD
+        CellName indexedCellName = cellname("indexed");
         Mutation rm;
 
         rm = new Mutation("PerRowSecondaryIndex", ByteBufferUtil.bytes("k1"));
-        rm.add("Indexed1", cellname("indexed"), ByteBufferUtil.bytes("foo"), 1);
-=======
-        ByteBuffer indexedColumnName = ByteBufferUtil.bytes("indexed");
-        RowMutation rm;
-
-        rm = new RowMutation("PerRowSecondaryIndex", ByteBufferUtil.bytes("k1"));
-        rm.add("Indexed1", indexedColumnName, ByteBufferUtil.bytes("foo"), 1);
->>>>>>> 1e35fa4b
+        rm.add("Indexed1", indexedCellName, ByteBufferUtil.bytes("foo"), 1);
         rm.apply();
         assertTrue(Arrays.equals("k1".getBytes(), PerRowSecondaryIndexTest.TestIndex.LAST_INDEXED_KEY.array()));
 
@@ -2193,8 +2186,8 @@
 
         PerRowSecondaryIndexTest.TestIndex.reset();
 
-        ColumnDefinition indexedColumnDef = cfs.metadata.getColumnDefinition(indexedColumnName);
-        cfs.indexManager.getIndexForColumn(indexedColumnName).getColumnDefs().remove(indexedColumnDef);
+        ColumnDefinition indexedColumnDef = cfs.metadata.getColumnDefinition(indexedCellName);
+        cfs.indexManager.getIndexForColumn(indexedColumnDef.name.bytes).getColumnDefs().remove(indexedColumnDef);
 
         ColumnFamilyStore.rebuildSecondaryIndex("PerRowSecondaryIndex", "Indexed1", PerRowSecondaryIndexTest.TestIndex.class.getSimpleName());
         assertNull(PerRowSecondaryIndexTest.TestIndex.LAST_INDEXED_KEY);
