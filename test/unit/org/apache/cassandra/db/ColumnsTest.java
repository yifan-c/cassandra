--- conflicted
+++ resolved
@@ -60,7 +60,7 @@
     {
         ColumnsCheck check = randomSmall(1, 0, 3, 0);
         Columns superset = check.columns;
-        List<ColumnDefinition> minus1 = new ArrayList<>(check.definitions);
+        List<ColumnMetadata> minus1 = new ArrayList<>(check.definitions);
         minus1.remove(3);
         Columns minus2 = check.columns
                 .without(check.columns.getSimple(3))
@@ -487,11 +487,7 @@
             results.add(ColumnMetadata.regularColumn(TABLE_METADATA, bytes(name), UTF8Type.instance));
     }
 
-<<<<<<< HEAD
-    private static <V> void addComplex(List<String> names, List<ColumnMetadata> results)
-=======
-    private static void addComplex(List<String> names, List<ColumnDefinition> results)
->>>>>>> 1084ad9e
+    private static void addComplex(List<String> names, List<ColumnMetadata> results)
     {
         for (String name : names)
             results.add(ColumnMetadata.regularColumn(TABLE_METADATA, bytes(name), SetType.getInstance(UTF8Type.instance, true)));
