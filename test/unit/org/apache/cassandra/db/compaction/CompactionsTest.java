/*
* Licensed to the Apache Software Foundation (ASF) under one
* or more contributor license agreements.  See the NOTICE file
* distributed with this work for additional information
* regarding copyright ownership.  The ASF licenses this file
* to you under the Apache License, Version 2.0 (the
* "License"); you may not use this file except in compliance
* with the License.  You may obtain a copy of the License at
*
*    http://www.apache.org/licenses/LICENSE-2.0
*
* Unless required by applicable law or agreed to in writing,
* software distributed under the License is distributed on an
* "AS IS" BASIS, WITHOUT WARRANTIES OR CONDITIONS OF ANY
* KIND, either express or implied.  See the License for the
* specific language governing permissions and limitations
* under the License.
*/
package org.apache.cassandra.db.compaction;

import java.io.File;
import java.nio.ByteBuffer;
import java.util.*;
import java.util.concurrent.TimeUnit;

import org.junit.BeforeClass;
import org.junit.Ignore;
import org.junit.Test;
import org.junit.runner.RunWith;

import org.apache.cassandra.OrderedJUnit4ClassRunner;
import org.apache.cassandra.SchemaLoader;
import org.apache.cassandra.Util;
<<<<<<< HEAD
import org.apache.cassandra.schema.TableMetadata;
=======
import org.apache.cassandra.config.CFMetaData;
import org.apache.cassandra.cql3.ColumnIdentifier;
>>>>>>> 02e9ddfa
import org.apache.cassandra.db.*;
import org.apache.cassandra.db.columniterator.SSTableIterator;
import org.apache.cassandra.db.filter.ClusteringIndexSliceFilter;
import org.apache.cassandra.db.filter.ColumnFilter;
import org.apache.cassandra.db.filter.DataLimits;
import org.apache.cassandra.db.filter.RowFilter;
import org.apache.cassandra.db.partitions.FilteredPartition;
import org.apache.cassandra.db.partitions.ImmutableBTreePartition;
import org.apache.cassandra.db.partitions.PartitionIterator;
import org.apache.cassandra.db.rows.Cell;
import org.apache.cassandra.db.rows.ColumnData;
import org.apache.cassandra.db.rows.Row;
import org.apache.cassandra.db.rows.RowIterator;
import org.apache.cassandra.db.rows.Unfiltered;
import org.apache.cassandra.db.rows.UnfilteredRowIterator;
import org.apache.cassandra.exceptions.ConfigurationException;
import org.apache.cassandra.dht.*;
import org.apache.cassandra.io.sstable.Component;
import org.apache.cassandra.io.sstable.ISSTableScanner;
import org.apache.cassandra.io.sstable.format.SSTableReader;
import org.apache.cassandra.io.sstable.metadata.StatsMetadata;
import org.apache.cassandra.schema.CompactionParams;
import org.apache.cassandra.schema.KeyspaceParams;
<<<<<<< HEAD
import org.apache.cassandra.schema.MigrationManager;
=======
import org.apache.cassandra.schema.TableParams;
import org.apache.cassandra.service.MigrationManager;
>>>>>>> 02e9ddfa
import org.apache.cassandra.utils.ByteBufferUtil;
import org.apache.cassandra.utils.FBUtilities;

import static org.junit.Assert.*;

@RunWith(OrderedJUnit4ClassRunner.class)
public class CompactionsTest
{
    private static final String KEYSPACE1 = "Keyspace1";
    private static final String CF_DENSE1 = "CF_DENSE1";
    private static final String CF_STANDARD1 = "CF_STANDARD1";
    private static final String CF_STANDARD2 = "Standard2";
    private static final String CF_STANDARD3 = "Standard3";
    private static final String CF_STANDARD4 = "Standard4";
    private static final String CF_SUPER1 = "Super1";
    private static final String CF_SUPER5 = "Super5";
    private static final String CF_SUPERGC = "SuperDirectGC";

    @BeforeClass
    public static void defineSchema() throws ConfigurationException
    {
        Map<String, String> compactionOptions = new HashMap<>();
        compactionOptions.put("tombstone_compaction_interval", "1");

        // Disable tombstone histogram rounding for tests
        System.setProperty("cassandra.streaminghistogram.roundseconds", "1");

        SchemaLoader.prepareServer();

        SchemaLoader.createKeyspace(KEYSPACE1,
                                    KeyspaceParams.simple(1),
                                    SchemaLoader.denseCFMD(KEYSPACE1, CF_DENSE1)
                                                .compaction(CompactionParams.scts(compactionOptions)),
                                    SchemaLoader.standardCFMD(KEYSPACE1, CF_STANDARD1)
                                                .compaction(CompactionParams.scts(compactionOptions)),
                                    SchemaLoader.standardCFMD(KEYSPACE1, CF_STANDARD2),
                                    SchemaLoader.standardCFMD(KEYSPACE1, CF_STANDARD3),
                                    SchemaLoader.standardCFMD(KEYSPACE1, CF_STANDARD4),
                                    SchemaLoader.standardCFMD(KEYSPACE1, CF_SUPER1),
                                    SchemaLoader.standardCFMD(KEYSPACE1, CF_SUPER5),
                                    SchemaLoader.standardCFMD(KEYSPACE1, CF_SUPERGC)
                                                .gcGraceSeconds(0));
    }

    // Test to see if sstable has enough expired columns, it is compacted itself.
    @Test
    public void testSingleSSTableCompaction() throws Exception
    {
        Keyspace keyspace = Keyspace.open(KEYSPACE1);
        ColumnFamilyStore store = keyspace.getColumnFamilyStore(CF_DENSE1);
        store.clearUnsafe();
        MigrationManager.announceTableUpdate(store.metadata().unbuild().gcGraceSeconds(1).build(), true);

        // disable compaction while flushing
        store.disableAutoCompaction();

        long timestamp = populate(KEYSPACE1, CF_DENSE1, 0, 9, 3); //ttl=3s

        store.forceBlockingFlush();
        assertEquals(1, store.getLiveSSTables().size());
        long originalSize = store.getLiveSSTables().iterator().next().uncompressedLength();

        // wait enough to force single compaction
        TimeUnit.SECONDS.sleep(5);

        // enable compaction, submit background and wait for it to complete
        store.enableAutoCompaction();
        FBUtilities.waitOnFutures(CompactionManager.instance.submitBackground(store));
        do
        {
            TimeUnit.SECONDS.sleep(1);
        } while (CompactionManager.instance.getPendingTasks() > 0 || CompactionManager.instance.getActiveCompactions() > 0);

        // and sstable with ttl should be compacted
        assertEquals(1, store.getLiveSSTables().size());
        long size = store.getLiveSSTables().iterator().next().uncompressedLength();
        assertTrue("should be less than " + originalSize + ", but was " + size, size < originalSize);

        // make sure max timestamp of compacted sstables is recorded properly after compaction.
        assertMaxTimestamp(store, timestamp);
    }

    public static long populate(String ks, String cf, int startRowKey, int endRowKey, int ttl)
    {
        long timestamp = System.currentTimeMillis();
        TableMetadata cfm = Keyspace.open(ks).getColumnFamilyStore(cf).metadata();
        for (int i = startRowKey; i <= endRowKey; i++)
        {
            DecoratedKey key = Util.dk(Integer.toString(i));
            for (int j = 0; j < 10; j++)
            {
                new RowUpdateBuilder(cfm, timestamp, j > 0 ? ttl : 0, key.getKey())
                    .clustering(Integer.toString(j))
                    .add("val", ByteBufferUtil.EMPTY_BYTE_BUFFER)
                    .build()
                    .applyUnsafe();
            }
        }
        return timestamp;
    }

    @Test
    public void testSuperColumnTombstones()
    {
        Keyspace keyspace = Keyspace.open(KEYSPACE1);
        ColumnFamilyStore cfs = keyspace.getColumnFamilyStore("Super1");
        CFMetaData table = cfs.metadata;
        cfs.disableAutoCompaction();

        DecoratedKey key = Util.dk("tskey");
        ByteBuffer scName = ByteBufferUtil.bytes("TestSuperColumn");

        // a subcolumn
        new RowUpdateBuilder(table, FBUtilities.timestampMicros(), key.getKey())
<<<<<<< HEAD
            .clustering(ByteBufferUtil.bytes("cols"))
            .add("val", "val1")
            .build().applyUnsafe();
=======
        .clustering(ByteBufferUtil.bytes("cols"))
        .add("val", "val1")
        .build().applyUnsafe();
>>>>>>> 02e9ddfa
        cfs.forceBlockingFlush();

        // shadow the subcolumn with a supercolumn tombstone
        RowUpdateBuilder.deleteRow(table, FBUtilities.timestampMicros(), key.getKey(), ByteBufferUtil.bytes("cols")).applyUnsafe();
        cfs.forceBlockingFlush();

        CompactionManager.instance.performMaximal(cfs, false);
        assertEquals(1, cfs.getLiveSSTables().size());

        // check that the shadowed column is gone
        SSTableReader sstable = cfs.getLiveSSTables().iterator().next();
        AbstractBounds<PartitionPosition> bounds = new Bounds<>(key, sstable.getPartitioner().getMinimumToken().maxKeyBound());
        UnfilteredRowIterator ai;
        try (ISSTableScanner scanner = sstable.getScanner())
        {
            ai = scanner.next();
            final Unfiltered next = ai.next();
            assertTrue(next.isRow());
            assertFalse(ai.hasNext());
        }
    }

    @Test
    public void testUncheckedTombstoneSizeTieredCompaction() throws Exception
    {
        Map<String, String> compactionOptions = new HashMap<>();
        compactionOptions.put("tombstone_compaction_interval", "1");
        compactionOptions.put("unchecked_tombstone_compaction", "false");

        Keyspace keyspace = Keyspace.open(KEYSPACE1);
        ColumnFamilyStore store = keyspace.getColumnFamilyStore(CF_STANDARD1);
        store.clearUnsafe();

        MigrationManager.announceColumnFamilyUpdate(store.metadata.params(TableParams.builder(store.metadata.params).gcGraceSeconds(1).compaction(CompactionParams.scts(compactionOptions)).build()), true);
        store.reload();

        // disable compaction while flushing
        store.disableAutoCompaction();

        //Populate sstable1 with with keys [0..9]
        populate(KEYSPACE1, CF_STANDARD1, 0, 9, 3); //ttl=3s
        store.forceBlockingFlush();

        //Populate sstable2 with with keys [10..19] (keys do not overlap with SSTable1)
        long timestamp2 = populate(KEYSPACE1, CF_STANDARD1, 10, 19, 3); //ttl=3s
        store.forceBlockingFlush();

        assertEquals(2, store.getLiveSSTables().size());

        Iterator<SSTableReader> it = store.getLiveSSTables().iterator();
        long originalSize1 = it.next().uncompressedLength();
        long originalSize2 = it.next().uncompressedLength();

        // wait enough to force single compaction
        TimeUnit.SECONDS.sleep(5);

        // enable compaction, submit background and wait for it to complete
        store.enableAutoCompaction();
        FBUtilities.waitOnFutures(CompactionManager.instance.submitBackground(store));
        do
        {
            TimeUnit.SECONDS.sleep(1);
        } while (CompactionManager.instance.getPendingTasks() > 0 || CompactionManager.instance.getActiveCompactions() > 0);

        // even though both sstables were candidate for tombstone compaction
        // it was not executed because they have an overlapping token range
        assertEquals(2, store.getLiveSSTables().size());
        it = store.getLiveSSTables().iterator();
        long newSize1 = it.next().uncompressedLength();
        long newSize2 = it.next().uncompressedLength();
        assertEquals("candidate sstable should not be tombstone-compacted because its key range overlap with other sstable",
                     originalSize1, newSize1);
        assertEquals("candidate sstable should not be tombstone-compacted because its key range overlap with other sstable",
                     originalSize2, newSize2);

        // now let's enable the magic property
        compactionOptions.put("unchecked_tombstone_compaction", "true");
        MigrationManager.announceColumnFamilyUpdate(store.metadata.params(TableParams.builder(store.metadata.params).gcGraceSeconds(1).compaction(CompactionParams.scts(compactionOptions)).build()), true);
        store.reload();

        //submit background task again and wait for it to complete
        FBUtilities.waitOnFutures(CompactionManager.instance.submitBackground(store));
        do
        {
            TimeUnit.SECONDS.sleep(1);
        } while (CompactionManager.instance.getPendingTasks() > 0 || CompactionManager.instance.getActiveCompactions() > 0);

        //we still have 2 sstables, since they were not compacted against each other
        assertEquals(2, store.getLiveSSTables().size());
        it = store.getLiveSSTables().iterator();
        newSize1 = it.next().uncompressedLength();
        newSize2 = it.next().uncompressedLength();
        assertTrue("should be less than " + originalSize1 + ", but was " + newSize1, newSize1 < originalSize1);
        assertTrue("should be less than " + originalSize2 + ", but was " + newSize2, newSize2 < originalSize2);

        // make sure max timestamp of compacted sstables is recorded properly after compaction.
        assertMaxTimestamp(store, timestamp2);
    }

    public static void assertMaxTimestamp(ColumnFamilyStore cfs, long maxTimestampExpected)
    {
        long maxTimestampObserved = Long.MIN_VALUE;
        for (SSTableReader sstable : cfs.getLiveSSTables())
            maxTimestampObserved = Math.max(sstable.getMaxTimestamp(), maxTimestampObserved);
        assertEquals(maxTimestampExpected, maxTimestampObserved);
    }

    @Test
    public void testDontPurgeAccidentally() throws InterruptedException
    {
        testDontPurgeAccidentally("test1", CF_SUPER5);

        // Use CF with gc_grace=0, see last bug of CASSANDRA-2786
        testDontPurgeAccidentally("test1", CF_SUPERGC);
    }

    @Test
    public void testUserDefinedCompaction() throws Exception
    {
        Keyspace keyspace = Keyspace.open(KEYSPACE1);
        final String cfname = "Standard3"; // use clean(no sstable) CF
        ColumnFamilyStore cfs = keyspace.getColumnFamilyStore(cfname);
        CFMetaData table = cfs.metadata;

        // disable compaction while flushing
        cfs.disableAutoCompaction();

        final int ROWS_PER_SSTABLE = 10;
        for (int i = 0; i < ROWS_PER_SSTABLE; i++) {
            DecoratedKey key = Util.dk(String.valueOf(i));
            new RowUpdateBuilder(table, FBUtilities.timestampMicros(), key.getKey())
            .clustering(ByteBufferUtil.bytes("cols"))
            .add("val", "val1")
            .build().applyUnsafe();
        }
        cfs.forceBlockingFlush();
        Collection<SSTableReader> sstables = cfs.getLiveSSTables();

        assertEquals(1, sstables.size());
        SSTableReader sstable = sstables.iterator().next();

        int prevGeneration = sstable.descriptor.generation;
        String file = new File(sstable.descriptor.filenameFor(Component.DATA)).getAbsolutePath();
        // submit user defined compaction on flushed sstable
        CompactionManager.instance.forceUserDefinedCompaction(file);
        // wait until user defined compaction finishes
        do
        {
            Thread.sleep(100);
        } while (CompactionManager.instance.getPendingTasks() > 0 || CompactionManager.instance.getActiveCompactions() > 0);
        // CF should have only one sstable with generation number advanced
        sstables = cfs.getLiveSSTables();
        assertEquals(1, sstables.size());
        assertEquals( prevGeneration + 1, sstables.iterator().next().descriptor.generation);
    }

    public static void writeSSTableWithRangeTombstoneMaskingOneColumn(ColumnFamilyStore cfs, CFMetaData table, int[] dks) {
        for (int dk : dks)
        {
            RowUpdateBuilder deletedRowUpdateBuilder = new RowUpdateBuilder(table, 1, Util.dk(Integer.toString(dk)));
            deletedRowUpdateBuilder.clustering("01").add("val", "a"); //Range tombstone covers this (timestamp 2 > 1)
            Clustering startClustering = new Clustering(ByteBufferUtil.bytes("0"));
            Clustering endClustering = new Clustering(ByteBufferUtil.bytes("b"));
            deletedRowUpdateBuilder.addRangeTombstone(new RangeTombstone(Slice.make(startClustering, endClustering), new DeletionTime(2, (int) (System.currentTimeMillis() / 1000))));
            deletedRowUpdateBuilder.build().applyUnsafe();

            RowUpdateBuilder notYetDeletedRowUpdateBuilder = new RowUpdateBuilder(table, 3, Util.dk(Integer.toString(dk)));
            notYetDeletedRowUpdateBuilder.clustering("02").add("val", "a"); //Range tombstone doesn't cover this (timestamp 3 > 2)
            notYetDeletedRowUpdateBuilder.build().applyUnsafe();
        }
        cfs.forceBlockingFlush();
    }

    @Test
    public void testRangeTombstones()
    {
        Keyspace keyspace = Keyspace.open(KEYSPACE1);
        ColumnFamilyStore cfs = keyspace.getColumnFamilyStore("Standard2");
        cfs.clearUnsafe();

        // disable compaction while flushing
        cfs.disableAutoCompaction();

        final CFMetaData table = cfs.metadata;
        Directories dir = cfs.getDirectories();

        ArrayList<DecoratedKey> keys = new ArrayList<DecoratedKey>();

        for (int i=0; i < 4; i++)
        {
            keys.add(Util.dk(Integer.toString(i)));
        }

        int[] dks = {0, 1, 3};
        writeSSTableWithRangeTombstoneMaskingOneColumn(cfs, table, dks);

        int[] dkays = {0, 1, 2, 3};
        writeSSTableWithRangeTombstoneMaskingOneColumn(cfs, table, dkays);

        Collection<SSTableReader> toCompact = cfs.getLiveSSTables();
        assert toCompact.size() == 2;

        Util.compact(cfs, toCompact);
        assertEquals(1, cfs.getLiveSSTables().size());

        // Now assert we do have the 4 keys
        assertEquals(4, Util.getAll(Util.cmd(cfs).build()).size());

        ArrayList<DecoratedKey> k = new ArrayList<>();

        for (FilteredPartition p : Util.getAll(Util.cmd(cfs).build()))
        {
            k.add(p.partitionKey());
            final SinglePartitionReadCommand command = SinglePartitionReadCommand.create(cfs.metadata, FBUtilities.nowInSeconds(), ColumnFilter.all(cfs.metadata), RowFilter.NONE, DataLimits.NONE, p.partitionKey(), new ClusteringIndexSliceFilter(Slices.ALL, false));
            try (ReadOrderGroup orderGroup = command.startOrderGroup();
                 PartitionIterator iterator = command.executeInternal(orderGroup))
            {
                try (RowIterator rowIterator = iterator.next())
                {
                    Row row = rowIterator.next();
                    Cell cell = row.getCell(cfs.metadata.getColumnDefinition(new ColumnIdentifier("val", false)));
                    assertEquals(ByteBufferUtil.bytes("a"), cell.value());
                    assertEquals(3, cell.timestamp());
                    assertNotSame(ByteBufferUtil.bytes("01"), row.clustering().getRawValues()[0]);
                    assertEquals(ByteBufferUtil.bytes("02"), row.clustering().getRawValues()[0]);
                }
            }
        }
        for (SSTableReader sstable : cfs.getLiveSSTables())
        {
            StatsMetadata stats = sstable.getSSTableMetadata();
            assertEquals(ByteBufferUtil.bytes("0"), stats.minClusteringValues.get(0));
            assertEquals(ByteBufferUtil.bytes("b"), stats.maxClusteringValues.get(0));
        }

        assertEquals(keys, k);
    }

    private void testDontPurgeAccidentally(String k, String cfname) throws InterruptedException
    {
        // This test catches the regression of CASSANDRA-2786
        Keyspace keyspace = Keyspace.open(KEYSPACE1);
        ColumnFamilyStore cfs = keyspace.getColumnFamilyStore(cfname);
        CFMetaData table = cfs.metadata;

        // disable compaction while flushing
        cfs.clearUnsafe();
        cfs.disableAutoCompaction();

        // Add test row
        DecoratedKey key = Util.dk(k);
        RowUpdateBuilder rowUpdateBuilder = new RowUpdateBuilder(table, 0, key);
        rowUpdateBuilder.clustering("c").add("val", "a");
        rowUpdateBuilder.build().applyUnsafe();

        cfs.forceBlockingFlush();

        Collection<SSTableReader> sstablesBefore = cfs.getLiveSSTables();

        ImmutableBTreePartition partition = Util.getOnlyPartitionUnfiltered(Util.cmd(cfs, key).build());
        assertTrue(!partition.isEmpty());

        RowUpdateBuilder deleteRowBuilder = new RowUpdateBuilder(table, 2, key);
        deleteRowBuilder.clustering("c").delete("val");
        deleteRowBuilder.build().applyUnsafe();
        // Remove key

        partition = Util.getOnlyPartitionUnfiltered(Util.cmd(cfs, key).build());
        assertTrue(partition.iterator().next().cells().iterator().next().isTombstone());

        // Sleep one second so that the removal is indeed purgeable even with gcgrace == 0
        Thread.sleep(1000);

        cfs.forceBlockingFlush();

        Collection<SSTableReader> sstablesAfter = cfs.getLiveSSTables();
        Collection<SSTableReader> toCompact = new ArrayList<SSTableReader>();
        for (SSTableReader sstable : sstablesAfter)
            if (!sstablesBefore.contains(sstable))
                toCompact.add(sstable);

        Util.compact(cfs, toCompact);

        SSTableReader newSSTable = null;
        for (SSTableReader reader : cfs.getLiveSSTables())
        {
            assert !toCompact.contains(reader);
            if (!sstablesBefore.contains(reader))
                newSSTable = reader;
        }

        // We cannot read the data, since {@link ReadCommand#withoutPurgeableTombstones} will purge droppable tombstones
        // but we just want to check here that compaction did *NOT* drop the tombstone, so we read from the SSTable directly
        // instead
        ISSTableScanner scanner = newSSTable.getScanner();
        assertTrue(scanner.hasNext());
        UnfilteredRowIterator rowIt = scanner.next();
        assertTrue(rowIt.hasNext());
        Unfiltered unfiltered = rowIt.next();
        assertTrue(unfiltered.isRow());
        Row row = (Row)unfiltered;
        assertTrue(row.cells().iterator().next().isTombstone());
        assertFalse(rowIt.hasNext());
        assertFalse(scanner.hasNext());
    }

    private static Range<Token> rangeFor(int start, int end)
    {
        return new Range<Token>(new ByteOrderedPartitioner.BytesToken(String.format("%03d", start).getBytes()),
                                new ByteOrderedPartitioner.BytesToken(String.format("%03d", end).getBytes()));
    }

    private static Collection<Range<Token>> makeRanges(int ... keys)
    {
        Collection<Range<Token>> ranges = new ArrayList<Range<Token>>(keys.length / 2);
        for (int i = 0; i < keys.length; i += 2)
            ranges.add(rangeFor(keys[i], keys[i + 1]));
        return ranges;
    }

    private static void insertRowWithKey(int key)
    {
        long timestamp = System.currentTimeMillis();
        DecoratedKey dk = Util.dk(String.format("%03d", key));
        new RowUpdateBuilder(Keyspace.open(KEYSPACE1).getColumnFamilyStore(CF_STANDARD1).metadata(), timestamp, dk.getKey())
                .add("val", "val")
                .build()
                .applyUnsafe();
        /*
        Mutation rm = new Mutation(KEYSPACE1, decoratedKey.getKey());
        rm.add("CF_STANDARD1", Util.cellname("col"), ByteBufferUtil.EMPTY_BYTE_BUFFER, timestamp, 1000);
        rm.applyUnsafe();
        */
    }

    @Test
    @Ignore("making ranges based on the keys, not on the tokens")
    public void testNeedsCleanup()
    {
        Keyspace keyspace = Keyspace.open(KEYSPACE1);
        ColumnFamilyStore store = keyspace.getColumnFamilyStore("CF_STANDARD1");
        store.clearUnsafe();

        // disable compaction while flushing
        store.disableAutoCompaction();

        // write three groups of 9 keys: 001, 002, ... 008, 009
        //                               101, 102, ... 108, 109
        //                               201, 202, ... 208, 209
        for (int i = 1; i < 10; i++)
        {
            insertRowWithKey(i);
            insertRowWithKey(i + 100);
            insertRowWithKey(i + 200);
        }
        store.forceBlockingFlush();

        assertEquals(1, store.getLiveSSTables().size());
        SSTableReader sstable = store.getLiveSSTables().iterator().next();


        // contiguous range spans all data
        assertFalse(CompactionManager.needsCleanup(sstable, makeRanges(0, 209)));
        assertFalse(CompactionManager.needsCleanup(sstable, makeRanges(0, 210)));

        // separate ranges span all data
        assertFalse(CompactionManager.needsCleanup(sstable, makeRanges(0, 9,
                                                                       100, 109,
                                                                       200, 209)));
        assertFalse(CompactionManager.needsCleanup(sstable, makeRanges(0, 109,
                                                                       200, 210)));
        assertFalse(CompactionManager.needsCleanup(sstable, makeRanges(0, 9,
                                                                       100, 210)));

        // one range is missing completely
        assertTrue(CompactionManager.needsCleanup(sstable, makeRanges(100, 109,
                                                                      200, 209)));
        assertTrue(CompactionManager.needsCleanup(sstable, makeRanges(0, 9,
                                                                      200, 209)));
        assertTrue(CompactionManager.needsCleanup(sstable, makeRanges(0, 9,
                                                                      100, 109)));


        // the beginning of one range is missing
        assertTrue(CompactionManager.needsCleanup(sstable, makeRanges(1, 9,
                                                                      100, 109,
                                                                      200, 209)));
        assertTrue(CompactionManager.needsCleanup(sstable, makeRanges(0, 9,
                                                                      101, 109,
                                                                      200, 209)));
        assertTrue(CompactionManager.needsCleanup(sstable, makeRanges(0, 9,
                                                                      100, 109,
                                                                      201, 209)));

        // the end of one range is missing
        assertTrue(CompactionManager.needsCleanup(sstable, makeRanges(0, 8,
                                                                      100, 109,
                                                                      200, 209)));
        assertTrue(CompactionManager.needsCleanup(sstable, makeRanges(0, 9,
                                                                      100, 108,
                                                                      200, 209)));
        assertTrue(CompactionManager.needsCleanup(sstable, makeRanges(0, 9,
                                                                      100, 109,
                                                                      200, 208)));

        // some ranges don't contain any data
        assertFalse(CompactionManager.needsCleanup(sstable, makeRanges(0, 0,
                                                                       0, 9,
                                                                       50, 51,
                                                                       100, 109,
                                                                       150, 199,
                                                                       200, 209,
                                                                       300, 301)));
        // same case, but with a middle range not covering some of the existing data
        assertFalse(CompactionManager.needsCleanup(sstable, makeRanges(0, 0,
                                                                       0, 9,
                                                                       50, 51,
                                                                       100, 103,
                                                                       150, 199,
                                                                       200, 209,
                                                                       300, 301)));
    }

    @Test
    public void testConcurrencySettings()
    {
        CompactionManager.instance.setConcurrentCompactors(2);
        assertEquals(2, CompactionManager.instance.getCoreCompactorThreads());
        CompactionManager.instance.setConcurrentCompactors(3);
        assertEquals(3, CompactionManager.instance.getCoreCompactorThreads());
        CompactionManager.instance.setConcurrentCompactors(1);
        assertEquals(1, CompactionManager.instance.getCoreCompactorThreads());
    }
}<|MERGE_RESOLUTION|>--- conflicted
+++ resolved
@@ -20,7 +20,11 @@
 
 import java.io.File;
 import java.nio.ByteBuffer;
-import java.util.*;
+import java.util.ArrayList;
+import java.util.Collection;
+import java.util.HashMap;
+import java.util.Iterator;
+import java.util.Map;
 import java.util.concurrent.TimeUnit;
 
 import org.junit.BeforeClass;
@@ -31,45 +35,54 @@
 import org.apache.cassandra.OrderedJUnit4ClassRunner;
 import org.apache.cassandra.SchemaLoader;
 import org.apache.cassandra.Util;
-<<<<<<< HEAD
-import org.apache.cassandra.schema.TableMetadata;
-=======
-import org.apache.cassandra.config.CFMetaData;
 import org.apache.cassandra.cql3.ColumnIdentifier;
->>>>>>> 02e9ddfa
-import org.apache.cassandra.db.*;
-import org.apache.cassandra.db.columniterator.SSTableIterator;
+import org.apache.cassandra.db.Clustering;
+import org.apache.cassandra.db.ColumnFamilyStore;
+import org.apache.cassandra.db.DecoratedKey;
+import org.apache.cassandra.db.DeletionTime;
+import org.apache.cassandra.db.Directories;
+import org.apache.cassandra.db.Keyspace;
+import org.apache.cassandra.db.PartitionPosition;
+import org.apache.cassandra.db.RangeTombstone;
+import org.apache.cassandra.db.ReadExecutionController;
+import org.apache.cassandra.db.RowUpdateBuilder;
+import org.apache.cassandra.db.SinglePartitionReadCommand;
+import org.apache.cassandra.db.Slice;
+import org.apache.cassandra.db.Slices;
 import org.apache.cassandra.db.filter.ClusteringIndexSliceFilter;
 import org.apache.cassandra.db.filter.ColumnFilter;
 import org.apache.cassandra.db.filter.DataLimits;
 import org.apache.cassandra.db.filter.RowFilter;
+import org.apache.cassandra.db.marshal.AsciiType;
 import org.apache.cassandra.db.partitions.FilteredPartition;
 import org.apache.cassandra.db.partitions.ImmutableBTreePartition;
 import org.apache.cassandra.db.partitions.PartitionIterator;
 import org.apache.cassandra.db.rows.Cell;
-import org.apache.cassandra.db.rows.ColumnData;
 import org.apache.cassandra.db.rows.Row;
 import org.apache.cassandra.db.rows.RowIterator;
 import org.apache.cassandra.db.rows.Unfiltered;
 import org.apache.cassandra.db.rows.UnfilteredRowIterator;
+import org.apache.cassandra.dht.AbstractBounds;
+import org.apache.cassandra.dht.Bounds;
+import org.apache.cassandra.dht.ByteOrderedPartitioner;
+import org.apache.cassandra.dht.Range;
+import org.apache.cassandra.dht.Token;
 import org.apache.cassandra.exceptions.ConfigurationException;
-import org.apache.cassandra.dht.*;
 import org.apache.cassandra.io.sstable.Component;
 import org.apache.cassandra.io.sstable.ISSTableScanner;
 import org.apache.cassandra.io.sstable.format.SSTableReader;
 import org.apache.cassandra.io.sstable.metadata.StatsMetadata;
 import org.apache.cassandra.schema.CompactionParams;
 import org.apache.cassandra.schema.KeyspaceParams;
-<<<<<<< HEAD
 import org.apache.cassandra.schema.MigrationManager;
-=======
-import org.apache.cassandra.schema.TableParams;
-import org.apache.cassandra.service.MigrationManager;
->>>>>>> 02e9ddfa
+import org.apache.cassandra.schema.TableMetadata;
 import org.apache.cassandra.utils.ByteBufferUtil;
 import org.apache.cassandra.utils.FBUtilities;
 
-import static org.junit.Assert.*;
+import static org.junit.Assert.assertEquals;
+import static org.junit.Assert.assertFalse;
+import static org.junit.Assert.assertNotEquals;
+import static org.junit.Assert.assertTrue;
 
 @RunWith(OrderedJUnit4ClassRunner.class)
 public class CompactionsTest
@@ -98,54 +111,16 @@
         SchemaLoader.createKeyspace(KEYSPACE1,
                                     KeyspaceParams.simple(1),
                                     SchemaLoader.denseCFMD(KEYSPACE1, CF_DENSE1)
-                                                .compaction(CompactionParams.scts(compactionOptions)),
+                                                .compaction(CompactionParams.stcs(compactionOptions)),
                                     SchemaLoader.standardCFMD(KEYSPACE1, CF_STANDARD1)
-                                                .compaction(CompactionParams.scts(compactionOptions)),
+                                                .compaction(CompactionParams.stcs(compactionOptions)),
                                     SchemaLoader.standardCFMD(KEYSPACE1, CF_STANDARD2),
                                     SchemaLoader.standardCFMD(KEYSPACE1, CF_STANDARD3),
                                     SchemaLoader.standardCFMD(KEYSPACE1, CF_STANDARD4),
-                                    SchemaLoader.standardCFMD(KEYSPACE1, CF_SUPER1),
-                                    SchemaLoader.standardCFMD(KEYSPACE1, CF_SUPER5),
-                                    SchemaLoader.standardCFMD(KEYSPACE1, CF_SUPERGC)
+                                    SchemaLoader.superCFMD(KEYSPACE1, CF_SUPER1, AsciiType.instance),
+                                    SchemaLoader.superCFMD(KEYSPACE1, CF_SUPER5, AsciiType.instance),
+                                    SchemaLoader.superCFMD(KEYSPACE1, CF_SUPERGC, AsciiType.instance)
                                                 .gcGraceSeconds(0));
-    }
-
-    // Test to see if sstable has enough expired columns, it is compacted itself.
-    @Test
-    public void testSingleSSTableCompaction() throws Exception
-    {
-        Keyspace keyspace = Keyspace.open(KEYSPACE1);
-        ColumnFamilyStore store = keyspace.getColumnFamilyStore(CF_DENSE1);
-        store.clearUnsafe();
-        MigrationManager.announceTableUpdate(store.metadata().unbuild().gcGraceSeconds(1).build(), true);
-
-        // disable compaction while flushing
-        store.disableAutoCompaction();
-
-        long timestamp = populate(KEYSPACE1, CF_DENSE1, 0, 9, 3); //ttl=3s
-
-        store.forceBlockingFlush();
-        assertEquals(1, store.getLiveSSTables().size());
-        long originalSize = store.getLiveSSTables().iterator().next().uncompressedLength();
-
-        // wait enough to force single compaction
-        TimeUnit.SECONDS.sleep(5);
-
-        // enable compaction, submit background and wait for it to complete
-        store.enableAutoCompaction();
-        FBUtilities.waitOnFutures(CompactionManager.instance.submitBackground(store));
-        do
-        {
-            TimeUnit.SECONDS.sleep(1);
-        } while (CompactionManager.instance.getPendingTasks() > 0 || CompactionManager.instance.getActiveCompactions() > 0);
-
-        // and sstable with ttl should be compacted
-        assertEquals(1, store.getLiveSSTables().size());
-        long size = store.getLiveSSTables().iterator().next().uncompressedLength();
-        assertTrue("should be less than " + originalSize + ", but was " + size, size < originalSize);
-
-        // make sure max timestamp of compacted sstables is recorded properly after compaction.
-        assertMaxTimestamp(store, timestamp);
     }
 
     public static long populate(String ks, String cf, int startRowKey, int endRowKey, int ttl)
@@ -167,12 +142,50 @@
         return timestamp;
     }
 
+    // Test to see if sstable has enough expired columns, it is compacted itself.
+    @Test
+    public void testSingleSSTableCompaction() throws Exception
+    {
+        Keyspace keyspace = Keyspace.open(KEYSPACE1);
+        ColumnFamilyStore store = keyspace.getColumnFamilyStore(CF_DENSE1);
+        store.clearUnsafe();
+        MigrationManager.announceTableUpdate(store.metadata().unbuild().gcGraceSeconds(1).build(), true);
+
+        // disable compaction while flushing
+        store.disableAutoCompaction();
+
+        long timestamp = populate(KEYSPACE1, CF_DENSE1, 0, 9, 3); //ttl=3s
+
+        store.forceBlockingFlush();
+        assertEquals(1, store.getLiveSSTables().size());
+        long originalSize = store.getLiveSSTables().iterator().next().uncompressedLength();
+
+        // wait enough to force single compaction
+        TimeUnit.SECONDS.sleep(5);
+
+        // enable compaction, submit background and wait for it to complete
+        store.enableAutoCompaction();
+        FBUtilities.waitOnFutures(CompactionManager.instance.submitBackground(store));
+        do
+        {
+            TimeUnit.SECONDS.sleep(1);
+        } while (CompactionManager.instance.getPendingTasks() > 0 || CompactionManager.instance.getActiveCompactions() > 0);
+
+        // and sstable with ttl should be compacted
+        assertEquals(1, store.getLiveSSTables().size());
+        long size = store.getLiveSSTables().iterator().next().uncompressedLength();
+        assertTrue("should be less than " + originalSize + ", but was " + size, size < originalSize);
+
+        // make sure max timestamp of compacted sstables is recorded properly after compaction.
+        assertMaxTimestamp(store, timestamp);
+    }
+
     @Test
     public void testSuperColumnTombstones()
     {
         Keyspace keyspace = Keyspace.open(KEYSPACE1);
         ColumnFamilyStore cfs = keyspace.getColumnFamilyStore("Super1");
-        CFMetaData table = cfs.metadata;
+        TableMetadata table = cfs.metadata();
         cfs.disableAutoCompaction();
 
         DecoratedKey key = Util.dk("tskey");
@@ -180,15 +193,9 @@
 
         // a subcolumn
         new RowUpdateBuilder(table, FBUtilities.timestampMicros(), key.getKey())
-<<<<<<< HEAD
             .clustering(ByteBufferUtil.bytes("cols"))
             .add("val", "val1")
             .build().applyUnsafe();
-=======
-        .clustering(ByteBufferUtil.bytes("cols"))
-        .add("val", "val1")
-        .build().applyUnsafe();
->>>>>>> 02e9ddfa
         cfs.forceBlockingFlush();
 
         // shadow the subcolumn with a supercolumn tombstone
@@ -222,8 +229,7 @@
         ColumnFamilyStore store = keyspace.getColumnFamilyStore(CF_STANDARD1);
         store.clearUnsafe();
 
-        MigrationManager.announceColumnFamilyUpdate(store.metadata.params(TableParams.builder(store.metadata.params).gcGraceSeconds(1).compaction(CompactionParams.scts(compactionOptions)).build()), true);
-        store.reload();
+        MigrationManager.announceTableUpdate(store.metadata().unbuild().gcGraceSeconds(1).compaction(CompactionParams.stcs(compactionOptions)).build(), true);
 
         // disable compaction while flushing
         store.disableAutoCompaction();
@@ -260,14 +266,13 @@
         long newSize1 = it.next().uncompressedLength();
         long newSize2 = it.next().uncompressedLength();
         assertEquals("candidate sstable should not be tombstone-compacted because its key range overlap with other sstable",
-                     originalSize1, newSize1);
+                      originalSize1, newSize1);
         assertEquals("candidate sstable should not be tombstone-compacted because its key range overlap with other sstable",
-                     originalSize2, newSize2);
+                      originalSize2, newSize2);
 
         // now let's enable the magic property
         compactionOptions.put("unchecked_tombstone_compaction", "true");
-        MigrationManager.announceColumnFamilyUpdate(store.metadata.params(TableParams.builder(store.metadata.params).gcGraceSeconds(1).compaction(CompactionParams.scts(compactionOptions)).build()), true);
-        store.reload();
+        MigrationManager.announceTableUpdate(store.metadata().unbuild().gcGraceSeconds(1).compaction(CompactionParams.stcs(compactionOptions)).build(), true);
 
         //submit background task again and wait for it to complete
         FBUtilities.waitOnFutures(CompactionManager.instance.submitBackground(store));
@@ -296,13 +301,14 @@
         assertEquals(maxTimestampExpected, maxTimestampObserved);
     }
 
+
     @Test
     public void testDontPurgeAccidentally() throws InterruptedException
     {
-        testDontPurgeAccidentally("test1", CF_SUPER5);
+        testDontPurgeAccidentally("test1", "Super5");
 
         // Use CF with gc_grace=0, see last bug of CASSANDRA-2786
-        testDontPurgeAccidentally("test1", CF_SUPERGC);
+        testDontPurgeAccidentally("test1", "SuperDirectGC");
     }
 
     @Test
@@ -311,7 +317,7 @@
         Keyspace keyspace = Keyspace.open(KEYSPACE1);
         final String cfname = "Standard3"; // use clean(no sstable) CF
         ColumnFamilyStore cfs = keyspace.getColumnFamilyStore(cfname);
-        CFMetaData table = cfs.metadata;
+        TableMetadata table = cfs.metadata();
 
         // disable compaction while flushing
         cfs.disableAutoCompaction();
@@ -345,13 +351,13 @@
         assertEquals( prevGeneration + 1, sstables.iterator().next().descriptor.generation);
     }
 
-    public static void writeSSTableWithRangeTombstoneMaskingOneColumn(ColumnFamilyStore cfs, CFMetaData table, int[] dks) {
+    public static void writeSSTableWithRangeTombstoneMaskingOneColumn(ColumnFamilyStore cfs, TableMetadata table, int[] dks) {
         for (int dk : dks)
         {
             RowUpdateBuilder deletedRowUpdateBuilder = new RowUpdateBuilder(table, 1, Util.dk(Integer.toString(dk)));
             deletedRowUpdateBuilder.clustering("01").add("val", "a"); //Range tombstone covers this (timestamp 2 > 1)
-            Clustering startClustering = new Clustering(ByteBufferUtil.bytes("0"));
-            Clustering endClustering = new Clustering(ByteBufferUtil.bytes("b"));
+            Clustering startClustering = Clustering.make(ByteBufferUtil.bytes("0"));
+            Clustering endClustering = Clustering.make(ByteBufferUtil.bytes("b"));
             deletedRowUpdateBuilder.addRangeTombstone(new RangeTombstone(Slice.make(startClustering, endClustering), new DeletionTime(2, (int) (System.currentTimeMillis() / 1000))));
             deletedRowUpdateBuilder.build().applyUnsafe();
 
@@ -372,7 +378,7 @@
         // disable compaction while flushing
         cfs.disableAutoCompaction();
 
-        final CFMetaData table = cfs.metadata;
+        final TableMetadata table = cfs.metadata();
         Directories dir = cfs.getDirectories();
 
         ArrayList<DecoratedKey> keys = new ArrayList<DecoratedKey>();
@@ -402,17 +408,17 @@
         for (FilteredPartition p : Util.getAll(Util.cmd(cfs).build()))
         {
             k.add(p.partitionKey());
-            final SinglePartitionReadCommand command = SinglePartitionReadCommand.create(cfs.metadata, FBUtilities.nowInSeconds(), ColumnFilter.all(cfs.metadata), RowFilter.NONE, DataLimits.NONE, p.partitionKey(), new ClusteringIndexSliceFilter(Slices.ALL, false));
-            try (ReadOrderGroup orderGroup = command.startOrderGroup();
-                 PartitionIterator iterator = command.executeInternal(orderGroup))
+            final SinglePartitionReadCommand command = SinglePartitionReadCommand.create(cfs.metadata(), FBUtilities.nowInSeconds(), ColumnFilter.all(cfs.metadata()), RowFilter.NONE, DataLimits.NONE, p.partitionKey(), new ClusteringIndexSliceFilter(Slices.ALL, false));
+            try (ReadExecutionController executionController = command.executionController();
+                 PartitionIterator iterator = command.executeInternal(executionController))
             {
                 try (RowIterator rowIterator = iterator.next())
                 {
                     Row row = rowIterator.next();
-                    Cell cell = row.getCell(cfs.metadata.getColumnDefinition(new ColumnIdentifier("val", false)));
+                    Cell cell = row.getCell(cfs.metadata().getColumn(new ColumnIdentifier("val", false)));
                     assertEquals(ByteBufferUtil.bytes("a"), cell.value());
                     assertEquals(3, cell.timestamp());
-                    assertNotSame(ByteBufferUtil.bytes("01"), row.clustering().getRawValues()[0]);
+                    assertNotEquals(ByteBufferUtil.bytes("01"), row.clustering().getRawValues()[0]);
                     assertEquals(ByteBufferUtil.bytes("02"), row.clustering().getRawValues()[0]);
                 }
             }
@@ -432,7 +438,7 @@
         // This test catches the regression of CASSANDRA-2786
         Keyspace keyspace = Keyspace.open(KEYSPACE1);
         ColumnFamilyStore cfs = keyspace.getColumnFamilyStore(cfname);
-        CFMetaData table = cfs.metadata;
+        TableMetadata table = cfs.metadata();
 
         // disable compaction while flushing
         cfs.clearUnsafe();
