# Licensed to the Apache Software Foundation (ASF) under one
# or more contributor license agreements.  See the NOTICE file
# distributed with this work for additional information
# regarding copyright ownership.  The ASF licenses this file
# to you under the Apache License, Version 2.0 (the
# "License"); you may not use this file except in compliance
# with the License.  You may obtain a copy of the License at
#
#     http://www.apache.org/licenses/LICENSE-2.0
#
# Unless required by applicable law or agreed to in writing, software
# distributed under the License is distributed on an "AS IS" BASIS,
# WITHOUT WARRANTIES OR CONDITIONS OF ANY KIND, either express or implied.
# See the License for the specific language governing permissions and
# limitations under the License.

calculate_heap_sizes()
{
    case "`uname`" in
        Linux)
            system_memory_in_mb=`free -m | awk '/Mem:/ {print $2}'`
            system_cpu_cores=`egrep -c 'processor([[:space:]]+):.*' /proc/cpuinfo`
        ;;
        FreeBSD)
            system_memory_in_bytes=`sysctl hw.physmem | awk '{print $2}'`
            system_memory_in_mb=`expr $system_memory_in_bytes / 1024 / 1024`
            system_cpu_cores=`sysctl hw.ncpu | awk '{print $2}'`
        ;;
        SunOS)
            system_memory_in_mb=`prtconf | awk '/Memory size:/ {print $3}'`
            system_cpu_cores=`psrinfo | wc -l`
        ;;
        *)
            # assume reasonable defaults for e.g. a modern desktop or
            # cheap server
            system_memory_in_mb="2048"
            system_cpu_cores="2"
        ;;
    esac

    # some systems like the raspberry pi don't report cores, use at least 1
    if [ "$system_cpu_cores" -lt "1" ]
    then
        system_cpu_cores="1"
    fi

    # set max heap size based on the following
    # max(min(1/2 ram, 1024MB), min(1/4 ram, 8GB))
    # calculate 1/2 ram and cap to 1024MB
    # calculate 1/4 ram and cap to 8192MB
    # pick the max
    half_system_memory_in_mb=`expr $system_memory_in_mb / 2`
    quarter_system_memory_in_mb=`expr $half_system_memory_in_mb / 2`
    if [ "$half_system_memory_in_mb" -gt "1024" ]
    then
        half_system_memory_in_mb="1024"
    fi
    if [ "$quarter_system_memory_in_mb" -gt "8192" ]
    then
        quarter_system_memory_in_mb="8192"
    fi
    if [ "$half_system_memory_in_mb" -gt "$quarter_system_memory_in_mb" ]
    then
        max_heap_size_in_mb="$half_system_memory_in_mb"
    else
        max_heap_size_in_mb="$quarter_system_memory_in_mb"
    fi
    MAX_HEAP_SIZE="${max_heap_size_in_mb}M"

    # Young gen: min(max_sensible_per_modern_cpu_core * num_cores, 1/4 * heap size)
    max_sensible_yg_per_core_in_mb="100"
    max_sensible_yg_in_mb=`expr $max_sensible_yg_per_core_in_mb "*" $system_cpu_cores`

    desired_yg_in_mb=`expr $max_heap_size_in_mb / 4`

    if [ "$desired_yg_in_mb" -gt "$max_sensible_yg_in_mb" ]
    then
        HEAP_NEWSIZE="${max_sensible_yg_in_mb}M"
    else
        HEAP_NEWSIZE="${desired_yg_in_mb}M"
    fi
}

# Determine the sort of JVM we'll be running on.

<<<<<<< HEAD
java_ver_output=$("${JAVA:-java}" -version 2>&1)

jvmver=$(echo "$java_ver_output" | awk -F'"' 'NR==1 {print $2}')
JVM_VERSION=${jvmver%_*}
JVM_PATCH_VERSION=${jvmver#*_}

jvm=$(echo "$java_ver_output" | awk 'NR==2 {print $1}')
=======
java_ver_output=`"${JAVA:-java}" -version 2>&1`

jvmver=`echo "$java_ver_output" | awk -F'"' 'NR==1 {print $2}'`
JVM_VERSION=${jvmver%_*}
JVM_PATCH_VERSION=${jvmver#*_}

jvm=`echo "$java_ver_output" | awk 'NR==2 {print $1}'`
>>>>>>> 27140565
case "$jvm" in
    OpenJDK)
        JVM_VENDOR=OpenJDK
        # this will be "64-Bit" or "32-Bit"
<<<<<<< HEAD
        JVM_ARCH=$(echo "$java_ver_output" | awk 'NR==3 {print $2}')
=======
        JVM_ARCH=`echo "$java_ver_output" | awk 'NR==3 {print $2}'`
>>>>>>> 27140565
        ;;
    "Java(TM)")
        JVM_VENDOR=Oracle
        # this will be "64-Bit" or "32-Bit"
<<<<<<< HEAD
        JVM_ARCH=$(echo "$java_ver_output" | awk 'NR==3 {print $3}')
=======
        JVM_ARCH=`echo "$java_ver_output" | awk 'NR==3 {print $3}'`
>>>>>>> 27140565
        ;;
    *)
        # Help fill in other JVM values
        JVM_VENDOR=other
        JVM_ARCH=unknown
        ;;
esac


# Override these to set the amount of memory to allocate to the JVM at
# start-up. For production use you almost certainly want to adjust
# this for your environment. MAX_HEAP_SIZE is the total amount of
# memory dedicated to the Java heap; HEAP_NEWSIZE refers to the size
# of the young generation. Both MAX_HEAP_SIZE and HEAP_NEWSIZE should
# be either set or not (if you set one, set the other).
#
# The main trade-off for the young generation is that the larger it
# is, the longer GC pause times will be. The shorter it is, the more
# expensive GC will be (usually).
#
# The example HEAP_NEWSIZE assumes a modern 8-core+ machine for decent pause
# times. If in doubt, and if you do not particularly want to tweak, go with
# 100 MB per physical CPU core.

#MAX_HEAP_SIZE="4G"
#HEAP_NEWSIZE="800M"

if [ "x$MAX_HEAP_SIZE" = "x" ] && [ "x$HEAP_NEWSIZE" = "x" ]; then
    calculate_heap_sizes
else
    if [ "x$MAX_HEAP_SIZE" = "x" ] ||  [ "x$HEAP_NEWSIZE" = "x" ]; then
        echo "please set or unset MAX_HEAP_SIZE and HEAP_NEWSIZE in pairs (see cassandra-env.sh)"
        exit 1
    fi
fi

# Specifies the default port over which Cassandra will be available for
# JMX connections.
JMX_PORT="7199"


# Here we create the arguments that will get passed to the jvm when
# starting cassandra.

# enable assertions.  disabling this in production will give a modest
# performance benefit (around 5%).
JVM_OPTS="$JVM_OPTS -ea"

# add the jamm javaagent
<<<<<<< HEAD
if [[ "$JVM_VENDOR" != "OpenJDK" || "$JVM_VERSION" > "1.6.0"
      || ( "$JVM_VERSION" = "1.6.0" && "$JVM_PATCH_VERSION" -ge 23 ) ]]
=======
if [ "$JVM_VENDOR" != "OpenJDK" -o "$JVM_VERSION" > "1.6.0" ] \
      || [ "$JVM_VERSION" = "1.6.0" -a "$JVM_PATCH_VERSION" -ge 23 ]
>>>>>>> 27140565
then
    JVM_OPTS="$JVM_OPTS -javaagent:$CASSANDRA_HOME/lib/jamm-0.2.5.jar"
fi

# enable thread priorities, primarily so we can give periodic tasks
# a lower priority to avoid interfering with client workload
JVM_OPTS="$JVM_OPTS -XX:+UseThreadPriorities"
# allows lowering thread priority without being root.  see
# http://tech.stolsvik.com/2010/01/linux-java-thread-priorities-workaround.html
JVM_OPTS="$JVM_OPTS -XX:ThreadPriorityPolicy=42"

# min and max heap sizes should be set to the same value to avoid
# stop-the-world GC pauses during resize, and so that we can lock the
# heap in memory on startup to prevent any of it from being swapped
# out.
JVM_OPTS="$JVM_OPTS -Xms${MAX_HEAP_SIZE}"
JVM_OPTS="$JVM_OPTS -Xmx${MAX_HEAP_SIZE}"
JVM_OPTS="$JVM_OPTS -Xmn${HEAP_NEWSIZE}"
JVM_OPTS="$JVM_OPTS -XX:+HeapDumpOnOutOfMemoryError"

# set jvm HeapDumpPath with CASSANDRA_HEAPDUMP_DIR
if [ "x$CASSANDRA_HEAPDUMP_DIR" != "x" ]; then
    JVM_OPTS="$JVM_OPTS -XX:HeapDumpPath=$CASSANDRA_HEAPDUMP_DIR/cassandra-`date +%s`-pid$$.hprof"
fi


startswith () [ "${1#$2}" != "$1" ]

if [ "`uname`" = "Linux" ] ; then
    # reduce the per-thread stack size to minimize the impact of Thrift
    # thread-per-client.  (Best practice is for client connections to
    # be pooled anyway.) Only do so on Linux where it is known to be
    # supported.
<<<<<<< HEAD
    if [[ "$JVM_VERSION" == 1.7.* ]]
=======
    if startswith "$JVM_VERSION" '1.7.'
>>>>>>> 27140565
    then
        JVM_OPTS="$JVM_OPTS -Xss160k"
    else
        JVM_OPTS="$JVM_OPTS -Xss128k"
    fi
fi
echo "xss = $JVM_OPTS"

# GC tuning options
JVM_OPTS="$JVM_OPTS -XX:+UseParNewGC" 
JVM_OPTS="$JVM_OPTS -XX:+UseConcMarkSweepGC" 
JVM_OPTS="$JVM_OPTS -XX:+CMSParallelRemarkEnabled" 
JVM_OPTS="$JVM_OPTS -XX:SurvivorRatio=8" 
JVM_OPTS="$JVM_OPTS -XX:MaxTenuringThreshold=1"
JVM_OPTS="$JVM_OPTS -XX:CMSInitiatingOccupancyFraction=75"
JVM_OPTS="$JVM_OPTS -XX:+UseCMSInitiatingOccupancyOnly"
if [ "$java_version" = "1.7" ]
then
    JVM_OPTS="$JVM_OPTS -XX:+UseCondCardMark"
fi

# GC logging options -- uncomment to enable
# JVM_OPTS="$JVM_OPTS -XX:+PrintGCDetails"
# JVM_OPTS="$JVM_OPTS -XX:+PrintGCDateStamps"
# JVM_OPTS="$JVM_OPTS -XX:+PrintHeapAtGC"
# JVM_OPTS="$JVM_OPTS -XX:+PrintTenuringDistribution"
# JVM_OPTS="$JVM_OPTS -XX:+PrintGCApplicationStoppedTime"
# JVM_OPTS="$JVM_OPTS -XX:+PrintPromotionFailure"
# JVM_OPTS="$JVM_OPTS -XX:PrintFLSStatistics=1"
# JVM_OPTS="$JVM_OPTS -Xloggc:/var/log/cassandra/gc-`date +%s`.log"

# uncomment to have Cassandra JVM listen for remote debuggers/profilers on port 1414
# JVM_OPTS="$JVM_OPTS -Xdebug -Xnoagent -Xrunjdwp:transport=dt_socket,server=y,suspend=n,address=1414"

# Prefer binding to IPv4 network intefaces (when net.ipv6.bindv6only=1). See 
# http://bugs.sun.com/bugdatabase/view_bug.do?bug_id=6342561 (short version:
# comment out this entry to enable IPv6 support).
JVM_OPTS="$JVM_OPTS -Djava.net.preferIPv4Stack=true"

# jmx: metrics and administration interface
# 
# add this if you're having trouble connecting:
# JVM_OPTS="$JVM_OPTS -Djava.rmi.server.hostname=<public name>"
# 
# see 
# https://blogs.oracle.com/jmxetc/entry/troubleshooting_connection_problems_in_jconsole
# for more on configuring JMX through firewalls, etc. (Short version:
# get it working with no firewall first.)
JVM_OPTS="$JVM_OPTS -Dcom.sun.management.jmxremote.port=$JMX_PORT" 
JVM_OPTS="$JVM_OPTS -Dcom.sun.management.jmxremote.ssl=false" 
JVM_OPTS="$JVM_OPTS -Dcom.sun.management.jmxremote.authenticate=false" 
JVM_OPTS="$JVM_OPTS $JVM_EXTRA_OPTS"<|MERGE_RESOLUTION|>--- conflicted
+++ resolved
@@ -83,15 +83,6 @@
 
 # Determine the sort of JVM we'll be running on.
 
-<<<<<<< HEAD
-java_ver_output=$("${JAVA:-java}" -version 2>&1)
-
-jvmver=$(echo "$java_ver_output" | awk -F'"' 'NR==1 {print $2}')
-JVM_VERSION=${jvmver%_*}
-JVM_PATCH_VERSION=${jvmver#*_}
-
-jvm=$(echo "$java_ver_output" | awk 'NR==2 {print $1}')
-=======
 java_ver_output=`"${JAVA:-java}" -version 2>&1`
 
 jvmver=`echo "$java_ver_output" | awk -F'"' 'NR==1 {print $2}'`
@@ -99,25 +90,16 @@
 JVM_PATCH_VERSION=${jvmver#*_}
 
 jvm=`echo "$java_ver_output" | awk 'NR==2 {print $1}'`
->>>>>>> 27140565
 case "$jvm" in
     OpenJDK)
         JVM_VENDOR=OpenJDK
         # this will be "64-Bit" or "32-Bit"
-<<<<<<< HEAD
-        JVM_ARCH=$(echo "$java_ver_output" | awk 'NR==3 {print $2}')
-=======
         JVM_ARCH=`echo "$java_ver_output" | awk 'NR==3 {print $2}'`
->>>>>>> 27140565
         ;;
     "Java(TM)")
         JVM_VENDOR=Oracle
         # this will be "64-Bit" or "32-Bit"
-<<<<<<< HEAD
-        JVM_ARCH=$(echo "$java_ver_output" | awk 'NR==3 {print $3}')
-=======
         JVM_ARCH=`echo "$java_ver_output" | awk 'NR==3 {print $3}'`
->>>>>>> 27140565
         ;;
     *)
         # Help fill in other JVM values
@@ -167,13 +149,8 @@
 JVM_OPTS="$JVM_OPTS -ea"
 
 # add the jamm javaagent
-<<<<<<< HEAD
-if [[ "$JVM_VENDOR" != "OpenJDK" || "$JVM_VERSION" > "1.6.0"
-      || ( "$JVM_VERSION" = "1.6.0" && "$JVM_PATCH_VERSION" -ge 23 ) ]]
-=======
 if [ "$JVM_VENDOR" != "OpenJDK" -o "$JVM_VERSION" > "1.6.0" ] \
       || [ "$JVM_VERSION" = "1.6.0" -a "$JVM_PATCH_VERSION" -ge 23 ]
->>>>>>> 27140565
 then
     JVM_OPTS="$JVM_OPTS -javaagent:$CASSANDRA_HOME/lib/jamm-0.2.5.jar"
 fi
@@ -207,11 +184,7 @@
     # thread-per-client.  (Best practice is for client connections to
     # be pooled anyway.) Only do so on Linux where it is known to be
     # supported.
-<<<<<<< HEAD
-    if [[ "$JVM_VERSION" == 1.7.* ]]
-=======
     if startswith "$JVM_VERSION" '1.7.'
->>>>>>> 27140565
     then
         JVM_OPTS="$JVM_OPTS -Xss160k"
     else
@@ -228,10 +201,6 @@
 JVM_OPTS="$JVM_OPTS -XX:MaxTenuringThreshold=1"
 JVM_OPTS="$JVM_OPTS -XX:CMSInitiatingOccupancyFraction=75"
 JVM_OPTS="$JVM_OPTS -XX:+UseCMSInitiatingOccupancyOnly"
-if [ "$java_version" = "1.7" ]
-then
-    JVM_OPTS="$JVM_OPTS -XX:+UseCondCardMark"
-fi
 
 # GC logging options -- uncomment to enable
 # JVM_OPTS="$JVM_OPTS -XX:+PrintGCDetails"
