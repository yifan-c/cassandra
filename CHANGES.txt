--- conflicted
+++ resolved
@@ -1,6 +1,8 @@
-<<<<<<< HEAD
 3.0.11
  * Prevent reloading of logback.xml from UDF sandbox (CASSANDRA-12535)
+Merged from 2.2:
+ * Avoid blocking gossip during pending range calculation (CASSANDRA-12281)
+
 
 3.0.10
  * Disallow offheap_buffers memtable allocation (CASSANDRA-11039)
@@ -38,10 +40,6 @@
  * Correct log message for statistics of offheap memtable flush (CASSANDRA-12776)
  * Explicitly set locale for string validation (CASSANDRA-12541,CASSANDRA-12542,CASSANDRA-12543,CASSANDRA-12545)
 Merged from 2.2:
-=======
-2.2.9
- * Avoid blocking gossip during pending range calculation (CASSANDRA-12281)
->>>>>>> 9cd7d540
  * Fix purgeability of tombstones with max timestamp (CASSANDRA-12792)
  * Fail repair if participant dies during sync or anticompaction (CASSANDRA-12901)
  * cqlsh COPY: unprotected pk values before converting them if not using prepared statements (CASSANDRA-12863)
