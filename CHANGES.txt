--- conflicted
+++ resolved
@@ -1,13 +1,9 @@
-<<<<<<< HEAD
 3.11.5
  * Fix cassandra-env.sh to use $CASSANDRA_CONF to find cassandra-jaas.config (CASSANDRA-14305)
  * Fixed nodetool cfstats printing index name twice (CASSANDRA-14903)
  * Add flag to disable SASI indexes, and warnings on creation (CASSANDRA-14866)
 Merged from 3.0:
-=======
-3.0.19
  * Update token metadata when handling MOVING/REMOVING_TOKEN events (CASSANDRA-15120)
->>>>>>> e4b5d981
  * Add ability to customize cassandra log directory using $CASSANDRA_LOG_DIR (CASSANDRA-15090)
  * Skip cells with illegal column names when reading legacy sstables (CASSANDRA-15086)
  * Fix assorted gossip races and add related runtime checks (CASSANDRA-15059)
